--- conflicted
+++ resolved
@@ -1,12 +1,5 @@
 # -*- coding: utf-8 -*-
 '''
-<<<<<<< HEAD
-:requires: clustershell
-
-https://github.com/cea-hpc/clustershell
-
-=======
->>>>>>> 86a3b317
 This roster resolves hostname in a pdsh/clustershell style.
 
 :depends: clustershell, https://github.com/cea-hpc/clustershell
@@ -15,13 +8,6 @@
 
 .. code-block:: bash
 
-<<<<<<< HEAD
-Example:
-
-.. code-block:: bash
-
-=======
->>>>>>> 86a3b317
     salt-ssh --roster clustershell 'server_[1-10,21-30],test_server[5,7,9]' test.ping
 
 '''
