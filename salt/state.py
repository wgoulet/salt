# -*- coding: utf-8 -*-
'''
The module used to execute states in salt. A state is unlike a module
execution in that instead of just executing a command it ensure that a
certain state is present on the system.

The data sent to the state calls is as follows:
    { 'state': '<state module name>',
      'fun': '<state function name>',
      'name': '<the name argument passed to all states>'
      'argn': '<arbitrary argument, can have many of these>'
      }
'''

# Import python libs
from __future__ import absolute_import
import os
import sys
import copy
import site
import fnmatch
import logging
import datetime
import traceback
import re
import random

# Import salt libs
import salt.utils
import salt.loader
import salt.minion
import salt.pillar
import salt.fileclient
import salt.utils.dictupdate
import salt.utils.event
import salt.utils.url
import salt.syspaths as syspaths
from salt.utils import immutabletypes
from salt.template import compile_template, compile_template_str
from salt.exceptions import (
    SaltException,
    SaltInvocationError,
    SaltRenderError,
    SaltReqTimeoutError
)
from salt.utils.odict import OrderedDict, DefaultOrderedDict
from salt.utils.locales import sdecode
# Explicit late import to avoid circular import. DO NOT MOVE THIS.
import salt.utils.yamlloader as yamlloader

# Import third party libs
# pylint: disable=import-error,no-name-in-module,redefined-builtin
import salt.ext.six as six
from salt.ext.six.moves import map, range, reload_module
# pylint: enable=import-error,no-name-in-module,redefined-builtin

log = logging.getLogger(__name__)


# These are keywords passed to state module functions which are to be used
# by salt in this state module and not on the actual state module function
STATE_REQUISITE_KEYWORDS = frozenset([
    'onchanges',
    'onfail',
    'prereq',
    'prerequired',
    'watch',
    'require',
    'listen',
    ])
STATE_REQUISITE_IN_KEYWORDS = frozenset([
    'onchanges_in',
    'onfail_in',
    'prereq_in',
    'watch_in',
    'require_in',
    'listen_in',
    ])
STATE_RUNTIME_KEYWORDS = frozenset([
    'fun',
    'state',
    'check_cmd',
    'failhard',
    'onlyif',
    'unless',
    'retry',
    'order',
    'prereq',
    'prereq_in',
    'prerequired',
    'reload_modules',
    'reload_grains',
    'reload_pillar',
    'fire_event',
    'saltenv',
    'use',
    'use_in',
    '__env__',
    '__sls__',
    '__id__',
    '__orchestration_jid__',
    '__pub_user',
    '__pub_arg',
    '__pub_jid',
    '__pub_fun',
    '__pub_tgt',
    '__pub_ret',
    '__pub_pid',
    '__pub_tgt_type',
    '__prereq__',
    ])

STATE_INTERNAL_KEYWORDS = STATE_REQUISITE_KEYWORDS.union(STATE_REQUISITE_IN_KEYWORDS).union(STATE_RUNTIME_KEYWORDS)

VALID_PILLAR_ENC = ('gpg',)


def _odict_hashable(self):
    return id(self)


OrderedDict.__hash__ = _odict_hashable


def split_low_tag(tag):
    '''
    Take a low tag and split it back into the low dict that it came from
    '''
    state, id_, name, fun = tag.split('_|-')

    return {'state': state,
            '__id__': id_,
            'name': name,
            'fun': fun}


def _gen_tag(low):
    '''
    Generate the running dict tag string from the low data structure
    '''
    return '{0[state]}_|-{0[__id__]}_|-{0[name]}_|-{0[fun]}'.format(low)


def _l_tag(name, id_):
    low = {'name': 'listen_{0}'.format(name),
           '__id__': 'listen_{0}'.format(id_),
           'state': 'Listen_Error',
           'fun': 'Listen_Error'}
    return _gen_tag(low)


def trim_req(req):
    '''
    Trim any function off of a requisite
    '''
    reqfirst = next(iter(req))
    if '.' in reqfirst:
        return {reqfirst.split('.')[0]: req[reqfirst]}
    return req


def state_args(id_, state, high):
    '''
    Return a set of the arguments passed to the named state
    '''
    args = set()
    if id_ not in high:
        return args
    if state not in high[id_]:
        return args
    for item in high[id_][state]:
        if not isinstance(item, dict):
            continue
        if len(item) != 1:
            continue
        args.add(next(iter(item)))
    return args


def find_name(name, state, high):
    '''
    Scan high data for the id referencing the given name and return a list of (IDs, state) tuples that match

    Note: if `state` is sls, then we are looking for all IDs that match the given SLS
    '''
    ext_id = []
    if name in high:
        ext_id.append((name, state))
    # if we are requiring an entire SLS, then we need to add ourselves to everything in that SLS
    elif state == 'sls':
        for nid, item in six.iteritems(high):
            if item['__sls__'] == name:
                ext_id.append((nid, next(iter(item))))
    # otherwise we are requiring a single state, lets find it
    else:
        # We need to scan for the name
        for nid in high:
            if state in high[nid]:
                if isinstance(high[nid][state], list):
                    for arg in high[nid][state]:
                        if not isinstance(arg, dict):
                            continue
                        if len(arg) != 1:
                            continue
                        if arg[next(iter(arg))] == name:
                            ext_id.append((nid, state))
    return ext_id


def format_log(ret):
    '''
    Format the state into a log message
    '''
    msg = ''
    if isinstance(ret, dict):
        # Looks like the ret may be a valid state return
        if 'changes' in ret:
            # Yep, looks like a valid state return
            chg = ret['changes']
            if not chg:
                if ret['comment']:
                    msg = ret['comment']
                else:
                    msg = 'No changes made for {0[name]}'.format(ret)
            elif isinstance(chg, dict):
                if 'diff' in chg:
                    if isinstance(chg['diff'], six.string_types):
                        msg = 'File changed:\n{0}'.format(chg['diff'])
                if all([isinstance(x, dict) for x in six.itervalues(chg)]):
                    if all([('old' in x and 'new' in x)
                            for x in six.itervalues(chg)]):
                        msg = 'Made the following changes:\n'
                        for pkg in chg:
                            old = chg[pkg]['old']
                            if not old and old not in (False, None):
                                old = 'absent'
                            new = chg[pkg]['new']
                            if not new and new not in (False, None):
                                new = 'absent'
                            # This must be able to handle unicode as some package names contain
                            # non-ascii characters like "Français" or "Español". See Issue #33605.
                            msg += u'\'{0}\' changed from \'{1}\' to \'{2}\'\n'.format(pkg, old, new)
            if not msg:
                msg = str(ret['changes'])
            if ret['result'] is True or ret['result'] is None:
                log.info(msg)
            else:
                log.error(msg)
    else:
        # catch unhandled data
        log.info(str(ret))


def master_compile(master_opts, minion_opts, grains, id_, saltenv):
    '''
    Compile the master side low state data, and build the hidden state file
    '''
    st_ = MasterHighState(master_opts, minion_opts, grains, id_, saltenv)
    return st_.compile_highstate()


def ishashable(obj):
    try:
        hash(obj)
    except TypeError:
        return False
    return True


def mock_ret(cdata):
    '''
    Returns a mocked return dict with information about the run, without
    executing the state function
    '''
    # As this is expanded it should be sent into the execution module
    # layer or it should be turned into a standalone loader system
    if cdata['args']:
        name = cdata['args'][0]
    else:
        name = cdata['kwargs']['name']
    return {'name': name,
            'comment': 'Not called, mocked',
            'changes': {},
            'result': True}


class StateError(Exception):
    '''
    Custom exception class.
    '''
    pass


class Compiler(object):
    '''
    Class used to compile and manage the High Data structure
    '''
    def __init__(self, opts, renderers):
        self.opts = opts
        self.rend = renderers

    def render_template(self, template, **kwargs):
        '''
        Enforce the states in a template
        '''
        high = compile_template(template,
                                self.rend,
                                self.opts['renderer'],
                                self.opts['renderer_blacklist'],
                                self.opts['renderer_whitelist'],
                                **kwargs)
        if not high:
            return high
        return self.pad_funcs(high)

    def pad_funcs(self, high):
        '''
        Turns dot delimited function refs into function strings
        '''
        for name in high:
            if not isinstance(high[name], dict):
                if isinstance(high[name], six.string_types):
                    # Is this is a short state? It needs to be padded!
                    if '.' in high[name]:
                        comps = high[name].split('.')
                        if len(comps) >= 2:
                            # Merge the comps
                            comps[1] = '.'.join(comps[1:len(comps)])
                        high[name] = {
                            # '__sls__': template,
                            # '__env__': None,
                            comps[0]: [comps[1]]
                        }
                        continue
                    continue
            skeys = set()
            for key in sorted(high[name]):
                if key.startswith('_'):
                    continue
                if not isinstance(high[name][key], list):
                    continue
                if '.' in key:
                    comps = key.split('.')
                    if len(comps) >= 2:
                        # Merge the comps
                        comps[1] = '.'.join(comps[1:len(comps)])
                    # Salt doesn't support state files such as:
                    #
                    # /etc/redis/redis.conf:
                    #   file.managed:
                    #     - user: redis
                    #     - group: redis
                    #     - mode: 644
                    #   file.comment:
                    #     - regex: ^requirepass
                    if comps[0] in skeys:
                        continue
                    high[name][comps[0]] = high[name].pop(key)
                    high[name][comps[0]].append(comps[1])
                    skeys.add(comps[0])
                    continue
                skeys.add(key)
        return high

    def verify_high(self, high):
        '''
        Verify that the high data is viable and follows the data structure
        '''
        errors = []
        if not isinstance(high, dict):
            errors.append('High data is not a dictionary and is invalid')
        reqs = {}
        for name, body in six.iteritems(high):
            if name.startswith('__'):
                continue
            if not isinstance(name, six.string_types):
                errors.append(
                    'ID \'{0}\' in SLS \'{1}\' is not formed as a string, but '
                    'is a {2}'.format(
                        name,
                        body['__sls__'],
                        type(name).__name__
                    )
                )
            if not isinstance(body, dict):
                err = ('The type {0} in {1} is not formatted as a dictionary'
                       .format(name, body))
                errors.append(err)
                continue
            for state in body:
                if state.startswith('__'):
                    continue
                if not isinstance(body[state], list):
                    errors.append(
                        'State \'{0}\' in SLS \'{1}\' is not formed as a list'
                        .format(name, body['__sls__'])
                    )
                else:
                    fun = 0
                    if '.' in state:
                        fun += 1
                    for arg in body[state]:
                        if isinstance(arg, six.string_types):
                            fun += 1
                            if ' ' in arg.strip():
                                errors.append(('The function "{0}" in state '
                                '"{1}" in SLS "{2}" has '
                                'whitespace, a function with whitespace is '
                                'not supported, perhaps this is an argument '
                                'that is missing a ":"').format(
                                    arg,
                                    name,
                                    body['__sls__']))
                        elif isinstance(arg, dict):
                            # The arg is a dict, if the arg is require or
                            # watch, it must be a list.
                            #
                            # Add the requires to the reqs dict and check them
                            # all for recursive requisites.
                            argfirst = next(iter(arg))
                            if argfirst in ('require', 'watch', 'prereq', 'onchanges'):
                                if not isinstance(arg[argfirst], list):
                                    errors.append(('The {0}'
                                    ' statement in state \'{1}\' in SLS \'{2}\' '
                                    'needs to be formed as a list').format(
                                        argfirst,
                                        name,
                                        body['__sls__']
                                        ))
                                # It is a list, verify that the members of the
                                # list are all single key dicts.
                                else:
                                    reqs[name] = {'state': state}
                                    for req in arg[argfirst]:
                                        if isinstance(req, six.string_types):
                                            req = {'id': req}
                                        if not isinstance(req, dict):
                                            err = ('Requisite declaration {0}'
                                            ' in SLS {1} is not formed as a'
                                            ' single key dictionary').format(
                                                req,
                                                body['__sls__'])
                                            errors.append(err)
                                            continue
                                        req_key = next(iter(req))
                                        req_val = req[req_key]
                                        if '.' in req_key:
                                            errors.append((
                                                'Invalid requisite type \'{0}\' '
                                                'in state \'{1}\', in SLS '
                                                '\'{2}\'. Requisite types must '
                                                'not contain dots, did you '
                                                'mean \'{3}\'?'.format(
                                                    req_key,
                                                    name,
                                                    body['__sls__'],
                                                    req_key[:req_key.find('.')]
                                                )
                                            ))
                                        if not ishashable(req_val):
                                            errors.append((
                                                'Illegal requisite "{0}", '
                                                'is SLS {1}\n'
                                                ).format(
                                                    str(req_val),
                                                    body['__sls__']))
                                            continue

                                        # Check for global recursive requisites
                                        reqs[name][req_val] = req_key
                                        # I am going beyond 80 chars on
                                        # purpose, this is just too much
                                        # of a pain to deal with otherwise
                                        if req_val in reqs:
                                            if name in reqs[req_val]:
                                                if reqs[req_val][name] == state:
                                                    if reqs[req_val]['state'] == reqs[name][req_val]:
                                                        err = ('A recursive '
                                                        'requisite was found, SLS '
                                                        '"{0}" ID "{1}" ID "{2}"'
                                                        ).format(
                                                                body['__sls__'],
                                                                name,
                                                                req_val
                                                                )
                                                        errors.append(err)
                                # Make sure that there is only one key in the
                                # dict
                                if len(list(arg)) != 1:
                                    errors.append(('Multiple dictionaries '
                                    'defined in argument of state \'{0}\' in SLS'
                                    ' \'{1}\'').format(
                                        name,
                                        body['__sls__']))
                    if not fun:
                        if state == 'require' or state == 'watch':
                            continue
                        errors.append(('No function declared in state \'{0}\' in'
                            ' SLS \'{1}\'').format(state, body['__sls__']))
                    elif fun > 1:
                        errors.append(
                            'Too many functions declared in state \'{0}\' in '
                            'SLS \'{1}\''.format(state, body['__sls__'])
                        )
        return errors

    def order_chunks(self, chunks):
        '''
        Sort the chunk list verifying that the chunks follow the order
        specified in the order options.
        '''
        cap = 1
        for chunk in chunks:
            if 'order' in chunk:
                if not isinstance(chunk['order'], int):
                    continue

                chunk_order = chunk['order']
                if chunk_order > cap - 1 and chunk_order > 0:
                    cap = chunk_order + 100
        for chunk in chunks:
            if 'order' not in chunk:
                chunk['order'] = cap
                continue

            if not isinstance(chunk['order'], (int, float)):
                if chunk['order'] == 'last':
                    chunk['order'] = cap + 1000000
                elif chunk['order'] == 'first':
                    chunk['order'] = 0
                else:
                    chunk['order'] = cap
            if 'name_order' in chunk:
                chunk['order'] = chunk['order'] + chunk.pop('name_order') / 10000.0
            if chunk['order'] < 0:
                chunk['order'] = cap + 1000000 + chunk['order']
            chunk['name'] = sdecode(chunk['name'])
        chunks.sort(key=lambda chunk: (chunk['order'], '{0[state]}{0[name]}{0[fun]}'.format(chunk)))
        return chunks

    def compile_high_data(self, high):
        '''
        "Compile" the high data as it is retrieved from the CLI or YAML into
        the individual state executor structures
        '''
        chunks = []
        for name, body in six.iteritems(high):
            if name.startswith('__'):
                continue
            for state, run in six.iteritems(body):
                funcs = set()
                names = set()
                if state.startswith('__'):
                    continue
                chunk = {'state': state,
                         'name': name}
                if '__sls__' in body:
                    chunk['__sls__'] = body['__sls__']
                if '__env__' in body:
                    chunk['__env__'] = body['__env__']
                chunk['__id__'] = name
                for arg in run:
                    if isinstance(arg, six.string_types):
                        funcs.add(arg)
                        continue
                    if isinstance(arg, dict):
                        for key, val in six.iteritems(arg):
                            if key == 'names':
                                names.update(val)
                                continue
                            else:
                                chunk.update(arg)
                if names:
                    name_order = 1
                    for entry in names:
                        live = copy.deepcopy(chunk)
                        if isinstance(entry, dict):
                            low_name = next(six.iterkeys(entry))
                            live['name'] = low_name
                            list(map(live.update, entry[low_name]))
                        else:
                            live['name'] = entry
                        live['name_order'] = name_order
                        name_order = name_order + 1
                        for fun in funcs:
                            live['fun'] = fun
                            chunks.append(live)
                else:
                    live = copy.deepcopy(chunk)
                    for fun in funcs:
                        live['fun'] = fun
                        chunks.append(live)
        chunks = self.order_chunks(chunks)
        return chunks

    def apply_exclude(self, high):
        '''
        Read in the __exclude__ list and remove all excluded objects from the
        high data
        '''
        if '__exclude__' not in high:
            return high
        ex_sls = set()
        ex_id = set()
        exclude = high.pop('__exclude__')
        for exc in exclude:
            if isinstance(exc, str):
                # The exclude statement is a string, assume it is an sls
                ex_sls.add(exc)
            if isinstance(exc, dict):
                # Explicitly declared exclude
                if len(exc) != 1:
                    continue
                key = next(six.iterkeys(exc))
                if key == 'sls':
                    ex_sls.add(exc['sls'])
                elif key == 'id':
                    ex_id.add(exc['id'])
        # Now the excludes have been simplified, use them
        if ex_sls:
            # There are sls excludes, find the associtaed ids
            for name, body in six.iteritems(high):
                if name.startswith('__'):
                    continue
                if body.get('__sls__', '') in ex_sls:
                    ex_id.add(name)
        for id_ in ex_id:
            if id_ in high:
                high.pop(id_)
        return high


class State(object):
    '''
    Class used to execute salt states
    '''
    def __init__(
            self,
            opts,
            pillar=None,
            jid=None,
            pillar_enc=None,
            proxy=None,
            context=None,
            mocked=False,
            loader='states'):
        self.states_loader = loader
        if 'grains' not in opts:
            opts['grains'] = salt.loader.grains(opts)
        self.opts = opts
        self.proxy = proxy
        self._pillar_override = pillar
        if pillar_enc is not None:
            try:
                pillar_enc = pillar_enc.lower()
            except AttributeError:
                pillar_enc = str(pillar_enc).lower()
            if pillar_enc not in VALID_PILLAR_ENC:
                raise SaltInvocationError(
                    'Invalid pillar encryption type. Valid types are: {0}'
                    .format(', '.join(VALID_PILLAR_ENC))
                )
        self._pillar_enc = pillar_enc
        self.opts['pillar'] = self._gather_pillar()
        self.state_con = context or {}
        self.load_modules(proxy=proxy)
        self.active = set()
        self.mod_init = set()
        self.pre = {}
        self.__run_num = 0
        self.jid = jid
        self.instance_id = str(id(self))
        self.inject_globals = {}
        self.mocked = mocked

    def _decrypt_pillar_override(self):
        '''
        Decrypt CLI pillar overrides
        '''
        if not self._pillar_enc:
            decrypt = None
        else:
            # Pillar data must be gathered before the modules are loaded, since
            # it will be packed into each loaded function. Thus, we will not
            # have access to the functions and must past an empty dict here.
            decrypt = salt.loader.render(
                self.opts,
                {}).get(self._pillar_enc)
        try:
            return decrypt(self._pillar_override, translate_newlines=True)
        except TypeError:
            return self._pillar_override

    def _gather_pillar(self):
        '''
        Whenever a state run starts, gather the pillar data fresh
        '''
        pillar = salt.pillar.get_pillar(
                self.opts,
                self.opts['grains'],
                self.opts['id'],
                self.opts['environment'],
                pillar=self._pillar_override,
                pillarenv=self.opts.get('pillarenv')
                )
        ret = pillar.compile_pillar()
        if self._pillar_override:
            merge_strategy = self.opts.get(
                'pillar_source_merging_strategy',
                'smart'
            )
            merge_lists = self.opts.get(
                'pillar_merge_lists',
                False
            )
            if isinstance(self._pillar_override, dict):
                ret = salt.utils.dictupdate.merge(
                    ret,
                    self._decrypt_pillar_override(),
                    strategy=merge_strategy,
                    merge_lists=merge_lists
                )
            else:
                decrypted = yamlloader.load(
                    self._decrypt_pillar_override(),
                    Loader=yamlloader.SaltYamlSafeLoader
                )
                if not isinstance(decrypted, dict):
                    log.error(
                        'Decrypted pillar data did not render to a dictionary'
                    )
                else:
                    ret = salt.utils.dictupdate.merge(
                        ret,
                        decrypted,
                        strategy=merge_strategy,
                        merge_lists=merge_lists
                    )
        return ret

    def _mod_init(self, low):
        '''
        Check the module initialization function, if this is the first run
        of a state package that has a mod_init function, then execute the
        mod_init function in the state module.
        '''
        # ensure that the module is loaded
        try:
            self.states['{0}.{1}'.format(low['state'], low['fun'])]  # pylint: disable=W0106
        except KeyError:
            return
        minit = '{0}.mod_init'.format(low['state'])
        if low['state'] not in self.mod_init:
            if minit in self.states._dict:
                mret = self.states[minit](low)
                if not mret:
                    return
                self.mod_init.add(low['state'])

    def _mod_aggregate(self, low, running, chunks):
        '''
        Execute the aggregation systems to runtime modify the low chunk
        '''
        agg_opt = self.functions['config.option']('state_aggregate')
        if 'aggregate' in low:
            agg_opt = low['aggregate']
        if agg_opt is True:
            agg_opt = [low['state']]
        else:
            return low
        if low['state'] in agg_opt and not low.get('__agg__'):
            agg_fun = '{0}.mod_aggregate'.format(low['state'])
            if agg_fun in self.states:
                try:
                    low = self.states[agg_fun](low, chunks, running)
                    low['__agg__'] = True
                except TypeError:
                    log.error('Failed to execute aggregate for state {0}'.format(low['state']))
        return low

    def _run_check(self, low_data):
        '''
        Check that unless doesn't return 0, and that onlyif returns a 0.
        '''
        ret = {'result': False}
        cmd_opts = {}

        if 'shell' in self.opts['grains']:
            cmd_opts['shell'] = self.opts['grains'].get('shell')
        if 'onlyif' in low_data:
            if not isinstance(low_data['onlyif'], list):
                low_data_onlyif = [low_data['onlyif']]
            else:
                low_data_onlyif = low_data['onlyif']
            for entry in low_data_onlyif:
                if not isinstance(entry, six.string_types):
                    ret.update({'comment': 'onlyif execution failed, bad type passed', 'result': False})
                    return ret
                cmd = self.functions['cmd.retcode'](
                    entry, ignore_retcode=True, python_shell=True, **cmd_opts)
                log.debug('Last command return code: {0}'.format(cmd))
                if cmd != 0 and ret['result'] is False:
                    ret.update({'comment': 'onlyif execution failed',
                                'skip_watch': True,
                                'result': True})
                    return ret
                elif cmd == 0:
                    ret.update({'comment': 'onlyif execution succeeded', 'result': False})
            return ret

        if 'unless' in low_data:
            if not isinstance(low_data['unless'], list):
                low_data_unless = [low_data['unless']]
            else:
                low_data_unless = low_data['unless']
            for entry in low_data_unless:
                if not isinstance(entry, six.string_types):
                    ret.update({'comment': 'unless execution failed, bad type passed', 'result': False})
                    return ret
                cmd = self.functions['cmd.retcode'](
                    entry, ignore_retcode=True, python_shell=True, **cmd_opts)
                log.debug('Last command return code: {0}'.format(cmd))
                if cmd == 0 and ret['result'] is False:
                    ret.update({'comment': 'unless execution succeeded',
                                'skip_watch': True,
                                'result': True})
                elif cmd != 0:
                    ret.update({'comment': 'unless execution failed', 'result': False})
                    return ret

        # No reason to stop, return ret
        return ret

    def _run_check_cmd(self, low_data):
        '''
        Alter the way a successful state run is determined
        '''
        ret = {'result': False}
        cmd_opts = {}
        if 'shell' in self.opts['grains']:
            cmd_opts['shell'] = self.opts['grains'].get('shell')
        for entry in low_data['check_cmd']:
            cmd = self.functions['cmd.retcode'](
                entry, ignore_retcode=True, python_shell=True, **cmd_opts)
            log.debug('Last command return code: {0}'.format(cmd))
            if cmd == 0 and ret['result'] is False:
                ret.update({'comment': 'check_cmd determined the state succeeded', 'result': True})
            elif cmd != 0:
                ret.update({'comment': 'check_cmd determined the state failed', 'result': False})
                return ret
        return ret

    def reset_run_num(self):
        '''
        Rest the run_num value to 0
        '''
        self.__run_num = 0

    def _load_states(self):
        '''
        Read the state loader value and loadup the correct states subsystem
        '''
        if self.states_loader == 'thorium':
            self.states = salt.loader.thorium(self.opts, self.functions, {})  # TODO: Add runners
        else:
            self.states = salt.loader.states(self.opts, self.functions, self.utils, self.serializers)

    def load_modules(self, data=None, proxy=None):
        '''
        Load the modules into the state
        '''
        log.info('Loading fresh modules for state activity')
        self.utils = salt.loader.utils(self.opts)
        self.functions = salt.loader.minion_mods(self.opts, self.state_con,
                                                 utils=self.utils,
                                                 proxy=proxy)
        if isinstance(data, dict):
            if data.get('provider', False):
                if isinstance(data['provider'], str):
                    providers = [{data['state']: data['provider']}]
                elif isinstance(data['provider'], list):
                    providers = data['provider']
                else:
                    providers = {}
                for provider in providers:
                    for mod in provider:
                        funcs = salt.loader.raw_mod(self.opts,
                                provider[mod],
                                self.functions)
                        if funcs:
                            for func in funcs:
                                f_key = '{0}{1}'.format(
                                        mod,
                                        func[func.rindex('.'):]
                                        )
                                self.functions[f_key] = funcs[func]
        self.serializers = salt.loader.serializers(self.opts)
        self._load_states()
        self.rend = salt.loader.render(self.opts, self.functions, states=self.states)

    def module_refresh(self):
        '''
        Refresh all the modules
        '''
        log.debug('Refreshing modules...')
        if self.opts['grains'].get('os') != 'MacOS':
            # In case a package has been installed into the current python
            # process 'site-packages', the 'site' module needs to be reloaded in
            # order for the newly installed package to be importable.
            try:
                reload_module(site)
            except RuntimeError:
                log.error('Error encountered during module reload. Modules were not reloaded.')
            except TypeError:
                log.error('Error encountered during module reload. Modules were not reloaded.')
        self.load_modules(proxy=self.proxy)
        if not self.opts.get('local', False) and self.opts.get('multiprocessing', True):
            self.functions['saltutil.refresh_modules']()

    def check_refresh(self, data, ret):
        '''
        Check to see if the modules for this state instance need to be updated,
        only update if the state is a file or a package and if it changed
        something. If the file function is managed check to see if the file is a
        possible module type, e.g. a python, pyx, or .so. Always refresh if the
        function is recurse, since that can lay down anything.
        '''
        _reload_modules = False
        if data.get('reload_grains', False):
            log.debug('Refreshing grains...')
            self.opts['grains'] = salt.loader.grains(self.opts)
            _reload_modules = True

        if data.get('reload_pillar', False):
            log.debug('Refreshing pillar...')
            self.opts['pillar'] = self._gather_pillar()
            _reload_modules = True

        if data.get('reload_modules', False) or _reload_modules:
            # User explicitly requests a reload
            self.module_refresh()
            return

        if not ret['changes']:
            return

        if data['state'] == 'file':
            if data['fun'] == 'managed':
                if data['name'].endswith(
                    ('.py', '.pyx', '.pyo', '.pyc', '.so')):
                    self.module_refresh()
            elif data['fun'] == 'recurse':
                self.module_refresh()
            elif data['fun'] == 'symlink':
                if 'bin' in data['name']:
                    self.module_refresh()
        elif data['state'] in ('pkg', 'ports'):
            self.module_refresh()

    def verify_ret(self, ret):
        '''
        Verify the state return data
        '''
        if not isinstance(ret, dict):
            raise SaltException(
                    'Malformed state return, return must be a dict'
                    )
        bad = []
        for val in ['name', 'result', 'changes', 'comment']:
            if val not in ret:
                bad.append(val)
        if bad:
            raise SaltException(
                    ('The following keys were not present in the state '
                     'return: {0}'
                     ).format(','.join(bad)))

    def verify_data(self, data):
        '''
        Verify the data, return an error statement if something is wrong
        '''
        errors = []
        if 'state' not in data:
            errors.append('Missing "state" data')
        if 'fun' not in data:
            errors.append('Missing "fun" data')
        if 'name' not in data:
            errors.append('Missing "name" data')
        if data['name'] and not isinstance(data['name'], six.string_types):
            errors.append(
                'ID \'{0}\' in SLS \'{1}\' is not formed as a string, but is '
                'a {2}'.format(
                    data['name'], data['__sls__'], type(data['name']).__name__)
            )
        if errors:
            return errors
        full = data['state'] + '.' + data['fun']
        if full not in self.states:
            if '__sls__' in data:
                errors.append(
                    'State \'{0}\' was not found in SLS \'{1}\''.format(
                        full,
                        data['__sls__']
                        )
                    )
                reason = self.states.missing_fun_string(full)
                if reason:
                    errors.append('Reason: {0}'.format(reason))
            else:
                errors.append(
                        'Specified state \'{0}\' was not found'.format(
                            full
                            )
                        )
        else:
            # First verify that the parameters are met
            aspec = salt.utils.args.get_function_argspec(self.states[full])
            arglen = 0
            deflen = 0
            if isinstance(aspec.args, list):
                arglen = len(aspec.args)
            if isinstance(aspec.defaults, tuple):
                deflen = len(aspec.defaults)
            for ind in range(arglen - deflen):
                if aspec.args[ind] not in data:
                    errors.append(
                        'Missing parameter {0} for state {1}'.format(
                            aspec.args[ind],
                            full
                        )
                    )
        # If this chunk has a recursive require, then it will cause a
        # recursive loop when executing, check for it
        reqdec = ''
        if 'require' in data:
            reqdec = 'require'
        if 'watch' in data:
            # Check to see if the service has a mod_watch function, if it does
            # not, then just require
            # to just require extend the require statement with the contents
            # of watch so that the mod_watch function is not called and the
            # requisite capability is still used
            if '{0}.mod_watch'.format(data['state']) not in self.states:
                if 'require' in data:
                    data['require'].extend(data.pop('watch'))
                else:
                    data['require'] = data.pop('watch')
                reqdec = 'require'
            else:
                reqdec = 'watch'
        if reqdec:
            for req in data[reqdec]:
                reqfirst = next(iter(req))
                if data['state'] == reqfirst:
                    if (fnmatch.fnmatch(data['name'], req[reqfirst])
                            or fnmatch.fnmatch(data['__id__'], req[reqfirst])):
                        err = ('Recursive require detected in SLS {0} for'
                               ' require {1} in ID {2}').format(
                                   data['__sls__'],
                                   req,
                                   data['__id__'])
                        errors.append(err)
        return errors

    def verify_high(self, high):
        '''
        Verify that the high data is viable and follows the data structure
        '''
        errors = []
        if not isinstance(high, dict):
            errors.append('High data is not a dictionary and is invalid')
        reqs = {}
        for name, body in six.iteritems(high):
            try:
                if name.startswith('__'):
                    continue
            except AttributeError:
                pass
            if not isinstance(name, six.string_types):
                errors.append(
                    'ID \'{0}\' in SLS \'{1}\' is not formed as a string, but '
                    'is a {2}. It may need to be quoted.'.format(
                        name, body['__sls__'], type(name).__name__)
                )
            if not isinstance(body, dict):
                err = ('The type {0} in {1} is not formatted as a dictionary'
                       .format(name, body))
                errors.append(err)
                continue
            for state in body:
                if state.startswith('__'):
                    continue
                if body[state] is None:
                    errors.append(
                        'ID \'{0}\' in SLS \'{1}\' contains a short declaration '
                        '({2}) with a trailing colon. When not passing any '
                        'arguments to a state, the colon must be omitted.'
                        .format(name, body['__sls__'], state)
                    )
                    continue
                if not isinstance(body[state], list):
                    errors.append(
                        'State \'{0}\' in SLS \'{1}\' is not formed as a list'
                        .format(name, body['__sls__'])
                    )
                else:
                    fun = 0
                    if '.' in state:
                        fun += 1
                    for arg in body[state]:
                        if isinstance(arg, six.string_types):
                            fun += 1
                            if ' ' in arg.strip():
                                errors.append(('The function "{0}" in state '
                                '"{1}" in SLS "{2}" has '
                                'whitespace, a function with whitespace is '
                                'not supported, perhaps this is an argument '
                                'that is missing a ":"').format(
                                    arg,
                                    name,
                                    body['__sls__']))
                        elif isinstance(arg, dict):
                            # The arg is a dict, if the arg is require or
                            # watch, it must be a list.
                            #
                            # Add the requires to the reqs dict and check them
                            # all for recursive requisites.
                            argfirst = next(iter(arg))
                            if argfirst == 'names':
                                if not isinstance(arg[argfirst], list):
                                    errors.append(
                                        'The \'names\' argument in state '
                                        '\'{0}\' in SLS \'{1}\' needs to be '
                                        'formed as a list'
                                        .format(name, body['__sls__'])
                                    )
                            if argfirst in ('require', 'watch', 'prereq', 'onchanges'):
                                if not isinstance(arg[argfirst], list):
                                    errors.append(
                                        'The {0} statement in state \'{1}\' in '
                                        'SLS \'{2}\' needs to be formed as a '
                                        'list'.format(argfirst,
                                                      name,
                                                      body['__sls__'])
                                    )
                                # It is a list, verify that the members of the
                                # list are all single key dicts.
                                else:
                                    reqs[name] = {'state': state}
                                    for req in arg[argfirst]:
                                        if isinstance(req, six.string_types):
                                            req = {'id': req}
                                        if not isinstance(req, dict):
                                            err = ('Requisite declaration {0}'
                                            ' in SLS {1} is not formed as a'
                                            ' single key dictionary').format(
                                                req,
                                                body['__sls__'])
                                            errors.append(err)
                                            continue
                                        req_key = next(iter(req))
                                        req_val = req[req_key]
                                        if '.' in req_key:
                                            errors.append((
                                                'Invalid requisite type \'{0}\' '
                                                'in state \'{1}\', in SLS '
                                                '\'{2}\'. Requisite types must '
                                                'not contain dots, did you '
                                                'mean \'{3}\'?'.format(
                                                    req_key,
                                                    name,
                                                    body['__sls__'],
                                                    req_key[:req_key.find('.')]
                                                )
                                            ))
                                        if not ishashable(req_val):
                                            errors.append((
                                                'Illegal requisite "{0}", '
                                                'please check your syntax.\n'
                                                ).format(str(req_val)))
                                            continue

                                        # Check for global recursive requisites
                                        reqs[name][req_val] = req_key
                                        # I am going beyond 80 chars on
                                        # purpose, this is just too much
                                        # of a pain to deal with otherwise
                                        if req_val in reqs:
                                            if name in reqs[req_val]:
                                                if reqs[req_val][name] == state:
                                                    if reqs[req_val]['state'] == reqs[name][req_val]:
                                                        err = ('A recursive '
                                                        'requisite was found, SLS '
                                                        '"{0}" ID "{1}" ID "{2}"'
                                                        ).format(
                                                                body['__sls__'],
                                                                name,
                                                                req_val
                                                                )
                                                        errors.append(err)
                                # Make sure that there is only one key in the
                                # dict
                                if len(list(arg)) != 1:
                                    errors.append(
                                        'Multiple dictionaries defined in '
                                        'argument of state \'{0}\' in SLS \'{1}\''
                                        .format(name, body['__sls__'])
                                    )
                    if not fun:
                        if state == 'require' or state == 'watch':
                            continue
                        errors.append(
                            'No function declared in state \'{0}\' in SLS \'{1}\''
                            .format(state, body['__sls__'])
                        )
                    elif fun > 1:
                        errors.append(
                            'Too many functions declared in state \'{0}\' in '
                            'SLS \'{1}\''.format(state, body['__sls__'])
                        )
        return errors

    def verify_chunks(self, chunks):
        '''
        Verify the chunks in a list of low data structures
        '''
        err = []
        for chunk in chunks:
            err += self.verify_data(chunk)
        return err

    def order_chunks(self, chunks):
        '''
        Sort the chunk list verifying that the chunks follow the order
        specified in the order options.
        '''
        cap = 1
        for chunk in chunks:
            if 'order' in chunk:
                if not isinstance(chunk['order'], int):
                    continue

                chunk_order = chunk['order']
                if chunk_order > cap - 1 and chunk_order > 0:
                    cap = chunk_order + 100
        for chunk in chunks:
            if 'order' not in chunk:
                chunk['order'] = cap
                continue

            if not isinstance(chunk['order'], (int, float)):
                if chunk['order'] == 'last':
                    chunk['order'] = cap + 1000000
                elif chunk['order'] == 'first':
                    chunk['order'] = 0
                else:
                    chunk['order'] = cap
            if 'name_order' in chunk:
                chunk['order'] = chunk['order'] + chunk.pop('name_order') / 10000.0
            if chunk['order'] < 0:
                chunk['order'] = cap + 1000000 + chunk['order']
        chunks.sort(key=lambda chunk: (chunk['order'], '{0[state]}{0[name]}{0[fun]}'.format(chunk)))
        return chunks

    def compile_high_data(self, high, orchestration_jid=None):
        '''
        "Compile" the high data as it is retrieved from the CLI or YAML into
        the individual state executor structures
        '''
        chunks = []
        for name, body in six.iteritems(high):
            if name.startswith('__'):
                continue
            for state, run in six.iteritems(body):
                funcs = set()
                names = set()
                if state.startswith('__'):
                    continue
                chunk = {'state': state,
                         'name': name}
                if orchestration_jid is not None:
                    chunk['__orchestration_jid__'] = orchestration_jid
                if '__sls__' in body:
                    chunk['__sls__'] = body['__sls__']
                if '__env__' in body:
                    chunk['__env__'] = body['__env__']
                chunk['__id__'] = name
                for arg in run:
                    if isinstance(arg, six.string_types):
                        funcs.add(arg)
                        continue
                    if isinstance(arg, dict):
                        for key, val in six.iteritems(arg):
                            if key == 'names':
                                names.update(val)
                            elif key == 'state':
                                # Don't pass down a state override
                                continue
                            elif (key == 'name' and
                                  not isinstance(val, six.string_types)):
                                # Invalid name, fall back to ID
                                chunk[key] = name
                            else:
                                chunk[key] = val
                if names:
                    name_order = 1
                    for entry in names:
                        live = copy.deepcopy(chunk)
                        if isinstance(entry, dict):
                            low_name = next(six.iterkeys(entry))
                            live['name'] = low_name
                            list(map(live.update, entry[low_name]))
                        else:
                            live['name'] = entry
                        live['name_order'] = name_order
                        name_order = name_order + 1
                        for fun in funcs:
                            live['fun'] = fun
                            chunks.append(live)
                else:
                    live = copy.deepcopy(chunk)
                    for fun in funcs:
                        live['fun'] = fun
                        chunks.append(live)
        chunks = self.order_chunks(chunks)
        return chunks

    def reconcile_extend(self, high):
        '''
        Pull the extend data and add it to the respective high data
        '''
        errors = []
        if '__extend__' not in high:
            return high, errors
        ext = high.pop('__extend__')
        for ext_chunk in ext:
            for name, body in six.iteritems(ext_chunk):
                if name not in high:
                    state_type = next(
                        x for x in body if not x.startswith('__')
                    )
                    # Check for a matching 'name' override in high data
                    ids = find_name(name, state_type, high)
                    if len(ids) != 1:
                        errors.append(
                            'Cannot extend ID \'{0}\' in \'{1}:{2}\'. It is not '
                            'part of the high state.\n'
                            'This is likely due to a missing include statement '
                            'or an incorrectly typed ID.\nEnsure that a '
                            'state with an ID of \'{0}\' is available\nin '
                            'environment \'{1}\' and to SLS \'{2}\''.format(
                                name,
                                body.get('__env__', 'base'),
                                body.get('__sls__', 'base'))
                            )
                        continue
                    else:
                        name = ids[0][0]

                for state, run in six.iteritems(body):
                    if state.startswith('__'):
                        continue
                    if state not in high[name]:
                        high[name][state] = run
                        continue
                    # high[name][state] is extended by run, both are lists
                    for arg in run:
                        update = False
                        for hind in range(len(high[name][state])):
                            if isinstance(arg, six.string_types) and isinstance(high[name][state][hind], six.string_types):
                                # replacing the function, replace the index
                                high[name][state].pop(hind)
                                high[name][state].insert(hind, arg)
                                update = True
                                continue
                            if isinstance(arg, dict) and isinstance(high[name][state][hind], dict):
                                # It is an option, make sure the options match
                                argfirst = next(iter(arg))
                                if argfirst == next(iter(high[name][state][hind])):
                                    # If argfirst is a requisite then we must merge
                                    # our requisite with that of the target state
                                    if argfirst in STATE_REQUISITE_KEYWORDS:
                                        high[name][state][hind][argfirst].extend(arg[argfirst])
                                    # otherwise, its not a requisite and we are just extending (replacing)
                                    else:
                                        high[name][state][hind] = arg
                                    update = True
                                if (argfirst == 'name' and
                                    next(iter(high[name][state][hind])) == 'names'):
                                    # If names are overwritten by name use the name
                                    high[name][state][hind] = arg
                        if not update:
                            high[name][state].append(arg)
        return high, errors

    def apply_exclude(self, high):
        '''
        Read in the __exclude__ list and remove all excluded objects from the
        high data
        '''
        if '__exclude__' not in high:
            return high
        ex_sls = set()
        ex_id = set()
        exclude = high.pop('__exclude__')
        for exc in exclude:
            if isinstance(exc, str):
                # The exclude statement is a string, assume it is an sls
                ex_sls.add(exc)
            if isinstance(exc, dict):
                # Explicitly declared exclude
                if len(exc) != 1:
                    continue
                key = next(six.iterkeys(exc))
                if key == 'sls':
                    ex_sls.add(exc['sls'])
                elif key == 'id':
                    ex_id.add(exc['id'])
        # Now the excludes have been simplified, use them
        if ex_sls:
            # There are sls excludes, find the associated ids
            for name, body in six.iteritems(high):
                if name.startswith('__'):
                    continue
                sls = body.get('__sls__', '')
                if not sls:
                    continue
                for ex_ in ex_sls:
                    if fnmatch.fnmatch(sls, ex_):
                        ex_id.add(name)
        for id_ in ex_id:
            if id_ in high:
                high.pop(id_)
        return high

    def requisite_in(self, high):
        '''
        Extend the data reference with requisite_in arguments
        '''
        req_in = set([
            'require_in',
            'watch_in',
            'onfail_in',
            'onchanges_in',
            'use',
            'use_in',
            'prereq',
            'prereq_in',
            ])
        req_in_all = req_in.union(
                set([
                    'require',
                    'watch',
                    'onfail',
                    'onchanges',
                    ]))
        extend = {}
        errors = []
        for id_, body in six.iteritems(high):
            if not isinstance(body, dict):
                continue
            for state, run in six.iteritems(body):
                if state.startswith('__'):
                    continue
                for arg in run:
                    if isinstance(arg, dict):
                        # It is not a function, verify that the arg is a
                        # requisite in statement
                        if len(arg) < 1:
                            # Empty arg dict
                            # How did we get this far?
                            continue
                        # Split out the components
                        key = next(iter(arg))
                        if key not in req_in:
                            continue
                        rkey = key.split('_')[0]
                        items = arg[key]
                        if isinstance(items, dict):
                            # Formatted as a single req_in
                            for _state, name in six.iteritems(items):

                                # Not a use requisite_in
                                found = False
                                if name not in extend:
                                    extend[name] = {}
                                if '.' in _state:
                                    errors.append((
                                        'Invalid requisite in {0}: {1} for '
                                        '{2}, in SLS \'{3}\'. Requisites must '
                                        'not contain dots, did you mean \'{4}\'?'
                                        .format(
                                            rkey,
                                            _state,
                                            name,
                                            body['__sls__'],
                                            _state[:_state.find('.')]
                                        )
                                    ))
                                    _state = _state.split(".")[0]
                                if _state not in extend[name]:
                                    extend[name][_state] = []
                                extend[name]['__env__'] = body['__env__']
                                extend[name]['__sls__'] = body['__sls__']
                                for ind in range(len(extend[name][_state])):
                                    if next(iter(
                                        extend[name][_state][ind])) == rkey:
                                        # Extending again
                                        extend[name][_state][ind][rkey].append(
                                                {state: id_}
                                                )
                                        found = True
                                if found:
                                    continue
                                # The rkey is not present yet, create it
                                extend[name][_state].append(
                                        {rkey: [{state: id_}]}
                                        )

                        if isinstance(items, list):
                            # Formed as a list of requisite additions
                            for ind in items:
                                if not isinstance(ind, dict):
                                    # Malformed req_in
                                    continue
                                if len(ind) < 1:
                                    continue
                                _state = next(iter(ind))
                                name = ind[_state]
                                if '.' in _state:
                                    errors.append((
                                        'Invalid requisite in {0}: {1} for '
                                        '{2}, in SLS \'{3}\'. Requisites must '
                                        'not contain dots, did you mean \'{4}\'?'
                                        .format(
                                            rkey,
                                            _state,
                                            name,
                                            body['__sls__'],
                                            _state[:_state.find('.')]
                                        )
                                    ))
                                    _state = _state.split(".")[0]
                                if key == 'prereq_in':
                                    # Add prerequired to origin
                                    if id_ not in extend:
                                        extend[id_] = {}
                                    if state not in extend[id_]:
                                        extend[id_][state] = []
                                    extend[id_][state].append(
                                            {'prerequired': [{_state: name}]}
                                            )
                                if key == 'prereq':
                                    # Add prerequired to prereqs
                                    ext_ids = find_name(name, _state, high)
                                    for ext_id, _req_state in ext_ids:
                                        if ext_id not in extend:
                                            extend[ext_id] = {}
                                        if _req_state not in extend[ext_id]:
                                            extend[ext_id][_req_state] = []
                                        extend[ext_id][_req_state].append(
                                                {'prerequired': [{state: id_}]}
                                                )
                                    continue
                                if key == 'use_in':
                                    # Add the running states args to the
                                    # use_in states
                                    ext_ids = find_name(name, _state, high)
                                    for ext_id, _req_state in ext_ids:
                                        if not ext_id:
                                            continue
                                        ext_args = state_args(ext_id, _state, high)
                                        if ext_id not in extend:
                                            extend[ext_id] = {}
                                        if _req_state not in extend[ext_id]:
                                            extend[ext_id][_req_state] = []
                                        ignore_args = req_in_all.union(ext_args)
                                        for arg in high[id_][state]:
                                            if not isinstance(arg, dict):
                                                continue
                                            if len(arg) != 1:
                                                continue
                                            if next(iter(arg)) in ignore_args:
                                                continue
                                            # Don't use name or names
                                            if next(six.iterkeys(arg)) == 'name':
                                                continue
                                            if next(six.iterkeys(arg)) == 'names':
                                                continue
                                            extend[ext_id][_req_state].append(arg)
                                    continue
                                if key == 'use':
                                    # Add the use state's args to the
                                    # running state
                                    ext_ids = find_name(name, _state, high)
                                    for ext_id, _req_state in ext_ids:
                                        if not ext_id:
                                            continue
                                        loc_args = state_args(id_, state, high)
                                        if id_ not in extend:
                                            extend[id_] = {}
                                        if state not in extend[id_]:
                                            extend[id_][state] = []
                                        ignore_args = req_in_all.union(loc_args)
                                        for arg in high[ext_id][_req_state]:
                                            if not isinstance(arg, dict):
                                                continue
                                            if len(arg) != 1:
                                                continue
                                            if next(iter(arg)) in ignore_args:
                                                continue
                                            # Don't use name or names
                                            if next(six.iterkeys(arg)) == 'name':
                                                continue
                                            if next(six.iterkeys(arg)) == 'names':
                                                continue
                                            extend[id_][state].append(arg)
                                    continue
                                found = False
                                if name not in extend:
                                    extend[name] = {}
                                if _state not in extend[name]:
                                    extend[name][_state] = []
                                extend[name]['__env__'] = body['__env__']
                                extend[name]['__sls__'] = body['__sls__']
                                for ind in range(len(extend[name][_state])):
                                    if next(iter(
                                        extend[name][_state][ind])) == rkey:
                                        # Extending again
                                        extend[name][_state][ind][rkey].append(
                                                {state: id_}
                                                )
                                        found = True
                                if found:
                                    continue
                                # The rkey is not present yet, create it
                                extend[name][_state].append(
                                        {rkey: [{state: id_}]}
                                        )
        high['__extend__'] = []
        for key, val in six.iteritems(extend):
            high['__extend__'].append({key: val})
        req_in_high, req_in_errors = self.reconcile_extend(high)
        errors.extend(req_in_errors)
        return req_in_high, errors

    def call(self, low, chunks=None, running=None, retries=1):
        '''
        Call a state directly with the low data structure, verify data
        before processing.
        '''
<<<<<<< HEAD
        start_time = datetime.datetime.now()
        log.info('Running state [{0}] at time {1}'.format(
            low['name'].strip() if isinstance(low['name'], str)
                else low['name'],
            start_time.time().isoformat())
        )
=======
        utc_start_time = datetime.datetime.utcnow()
        local_start_time = utc_start_time - (datetime.datetime.utcnow() - datetime.datetime.now())
        log.info('Running state [{0}] at time {1}'.format(low['name'], local_start_time.time().isoformat()))
>>>>>>> 9a1550d3
        errors = self.verify_data(low)
        if errors:
            ret = {
                'result': False,
                'name': low['name'],
                'changes': {},
                'comment': '',
                }
            for err in errors:
                ret['comment'] += '{0}\n'.format(err)
            ret['__run_num__'] = self.__run_num
            self.__run_num += 1
            format_log(ret)
            self.check_refresh(low, ret)
            return ret
        else:
            ret = {'result': False, 'name': low['name'], 'changes': {}}

        if not low.get('__prereq__'):
            log.info(
                'Executing state {0}.{1} for [{2}]'.format(
                    low['state'],
                    low['fun'],
                    low['name'].strip() if isinstance(low['name'], str)
                        else low['name']
                )
            )

        if 'provider' in low:
            self.load_modules(low)

        state_func_name = '{0[state]}.{0[fun]}'.format(low)
        cdata = salt.utils.format_call(
            self.states[state_func_name],
            low,
            initial_ret={'full': state_func_name},
            expected_extra_kws=STATE_INTERNAL_KEYWORDS
        )
        inject_globals = {
            # Pass a copy of the running dictionary, the low state chunks and
            # the current state dictionaries.
            # We pass deep copies here because we don't want any misbehaving
            # state module to change these at runtime.
            '__low__': immutabletypes.freeze(low),
            '__running__': immutabletypes.freeze(running) if running else {},
            '__instance_id__': self.instance_id,
            '__lowstate__': immutabletypes.freeze(chunks) if chunks else {}
        }

        if self.inject_globals:
            inject_globals.update(self.inject_globals)

        if low.get('__prereq__'):
            test = sys.modules[self.states[cdata['full']].__module__].__opts__['test']
            sys.modules[self.states[cdata['full']].__module__].__opts__['test'] = True
        try:
            # Let's get a reference to the salt environment to use within this
            # state call.
            #
            # If the state function accepts an 'env' keyword argument, it
            # allows the state to be overridden(we look for that in cdata). If
            # that's not found in cdata, we look for what we're being passed in
            # the original data, namely, the special dunder __env__. If that's
            # not found we default to 'base'
            if ('unless' in low and '{0[state]}.mod_run_check'.format(low) not in self.states) or \
                    ('onlyif' in low and '{0[state]}.mod_run_check'.format(low) not in self.states):
                ret.update(self._run_check(low))

            if 'saltenv' in low:
                inject_globals['__env__'] = str(low['saltenv'])
            elif isinstance(cdata['kwargs'].get('env', None), six.string_types):
                # User is using a deprecated env setting which was parsed by
                # format_call.
                # We check for a string type since module functions which
                # allow setting the OS environ also make use of the "env"
                # keyword argument, which is not a string
                inject_globals['__env__'] = str(cdata['kwargs']['env'])
            elif '__env__' in low:
                # The user is passing an alternative environment using __env__
                # which is also not the appropriate choice, still, handle it
                inject_globals['__env__'] = str(low['__env__'])
            else:
                # Let's use the default environment
                inject_globals['__env__'] = 'base'

            if '__orchestration_jid__' in low:
                inject_globals['__orchestration_jid__'] = \
                    low['__orchestration_jid__']

            if 'result' not in ret or ret['result'] is False:
                self.states.inject_globals = inject_globals
                if self.mocked:
                    ret = mock_ret(cdata)
                else:
                    ret = self.states[cdata['full']](*cdata['args'],
                                                     **cdata['kwargs'])
                self.states.inject_globals = {}
            if 'check_cmd' in low and '{0[state]}.mod_run_check_cmd'.format(low) not in self.states:
                ret.update(self._run_check_cmd(low))
            self.verify_ret(ret)
        except Exception:
            trb = traceback.format_exc()
            # There are a number of possibilities to not have the cdata
            # populated with what we might have expected, so just be smart
            # enough to not raise another KeyError as the name is easily
            # guessable and fallback in all cases to present the real
            # exception to the user
            if len(cdata['args']) > 0:
                name = cdata['args'][0]
            elif 'name' in cdata['kwargs']:
                name = cdata['kwargs']['name']
            else:
                name = low.get('name', low.get('__id__'))
            ret = {
                'result': False,
                'name': name,
                'changes': {},
                'comment': 'An exception occurred in this state: {0}'.format(
                    trb)
            }
        finally:
            if low.get('__prereq__'):
                sys.modules[self.states[cdata['full']].__module__].__opts__[
                    'test'] = test

        # If format_call got any warnings, let's show them to the user
        if 'warnings' in cdata:
            ret.setdefault('warnings', []).extend(cdata['warnings'])

        if 'provider' in low:
            self.load_modules()

        if low.get('__prereq__'):
            low['__prereq__'] = False
            return ret

        ret['__sls__'] = low.get('__sls__')
        ret['__run_num__'] = self.__run_num
        self.__run_num += 1
        format_log(ret)
        self.check_refresh(low, ret)
        utc_finish_time = datetime.datetime.utcnow()
        timezone_delta = datetime.datetime.utcnow() - datetime.datetime.now()
        local_finish_time = utc_finish_time - timezone_delta
        local_start_time = utc_start_time - timezone_delta
        ret['start_time'] = local_start_time.time().isoformat()
        delta = (utc_finish_time - utc_start_time)
        # duration in milliseconds.microseconds
        duration = (delta.seconds * 1000000 + delta.microseconds)/1000.0
        ret['duration'] = duration
        ret['__id__'] = low['__id__']
<<<<<<< HEAD
        log.info(
            'Completed state [{0}] at time {1} duration_in_ms={2}'.format(
                low['name'].strip() if isinstance(low['name'], str)
                    else low['name'],
                finish_time.time().isoformat(),
                duration
            )
        )
        if 'retry' in low:
            low['retry'] = self.verify_retry_data(low['retry'])
            if not sys.modules[self.states[cdata['full']].__module__].__opts__['test']:
                if low['retry']['until'] != ret['result']:
                    if low['retry']['attempts'] > retries:
                        interval = low['retry']['interval']
                        if low['retry']['splay'] != 0:
                            interval = interval + random.randint(0, low['retry']['splay'])
                        log.info(('State result does not match retry until value'
                                  ', state will be re-run in {0} seconds'.format(interval)))
                        self.functions['test.sleep'](interval)
                        retry_ret = self.call(low, chunks, running, retries=retries+1)
                        orig_ret = ret
                        ret = retry_ret
                        ret['comment'] = '\n'.join(
                                [(
                                     'Attempt {0}: Returned a result of "{1}", '
                                     'with the following comment: "{2}"'.format(
                                         retries,
                                         orig_ret['result'],
                                         orig_ret['comment'])
                                 ),
                                 '' if not ret['comment'] else ret['comment']])
                        ret['duration'] = ret['duration'] + orig_ret['duration'] + (interval * 1000)
                        if retries == 1:
                            ret['start_time'] = orig_ret['start_time']
            else:
                ret['comment'] = '  '.join(
                        ['' if not ret['comment'] else ret['comment'],
                         ('The state would be retried every {1} seconds '
                          '(with a splay of up to {3} seconds) '
                          'a maximum of {0} times or until a result of {2} '
                          'is returned').format(low['retry']['attempts'],
                                                low['retry']['interval'],
                                                low['retry']['until'],
                                                low['retry']['splay'])])
=======
        log.info('Completed state [{0}] at time {1} duration_in_ms={2}'.format(low['name'], local_finish_time.time().isoformat(), duration))
>>>>>>> 9a1550d3
        return ret

    def verify_retry_data(self, retry_data):
        '''
        verifies the specified retry data
        '''
        retry_defaults = {
                'until': True,
                'attempts': 2,
                'splay': 0,
                'interval': 30,
        }
        expected_data = {
            'until': bool,
            'attempts': int,
            'interval': int,
            'splay': int,
        }
        validated_retry_data = {}
        if isinstance(retry_data, dict):
            for expected_key, value_type in expected_data.iteritems():
                if expected_key in retry_data:
                    if isinstance(retry_data[expected_key], value_type):
                        validated_retry_data[expected_key] = retry_data[expected_key]
                    else:
                        log.warning(('An invalid value was passed for the retry {0}, '
                                     'using default value {1}'.format(expected_key,
                                                                      retry_defaults[expected_key])))
                        validated_retry_data[expected_key] = retry_defaults[expected_key]
                else:
                    validated_retry_data[expected_key] = retry_defaults[expected_key]
        else:
            log.warning(('State is set to retry, but a valid dict for retry '
                         'configuration was not found.  Using retry defaults'))
            validated_retry_data = retry_defaults
        return validated_retry_data

    def call_chunks(self, chunks):
        '''
        Iterate over a list of chunks and call them, checking for requires.
        '''
        running = {}
        for low in chunks:
            if '__FAILHARD__' in running:
                running.pop('__FAILHARD__')
                return running
            tag = _gen_tag(low)
            if tag not in running:
                running = self.call_chunk(low, running, chunks)
                if self.check_failhard(low, running):
                    return running
            self.active = set()
        return running

    def check_failhard(self, low, running):
        '''
        Check if the low data chunk should send a failhard signal
        '''
        tag = _gen_tag(low)
        if self.opts.get('test', False):
            return False
        if (low.get('failhard', False) or self.opts['failhard']
                and tag in running):
            if running[tag]['result'] is None:
                return False
            return not running[tag]['result']
        return False

    def check_requisite(self, low, running, chunks, pre=False):
        '''
        Look into the running data to check the status of all requisite
        states
        '''
        present = False
        # If mod_watch is not available make it a require
        if 'watch' in low:
            if '{0}.mod_watch'.format(low['state']) not in self.states:
                if 'require' in low:
                    low['require'].extend(low.pop('watch'))
                else:
                    low['require'] = low.pop('watch')
            else:
                present = True
        if 'require' in low:
            present = True
        if 'prerequired' in low:
            present = True
        if 'prereq' in low:
            present = True
        if 'onfail' in low:
            present = True
        if 'onchanges' in low:
            present = True
        if not present:
            return 'met', ()
        reqs = {
                'require': [],
                'watch': [],
                'prereq': [],
                'onfail': [],
                'onchanges': []}
        if pre:
            reqs['prerequired'] = []
        for r_state in reqs:
            if r_state in low and low[r_state] is not None:
                for req in low[r_state]:
                    if isinstance(req, six.string_types):
                        req = {'id': req}
                    req = trim_req(req)
                    found = False
                    for chunk in chunks:
                        req_key = next(iter(req))
                        req_val = req[req_key]
                        if req_val is None:
                            continue
                        if req_key == 'sls':
                            # Allow requisite tracking of entire sls files
                            if fnmatch.fnmatch(chunk['__sls__'], req_val):
                                found = True
                                reqs[r_state].append(chunk)
                            continue
                        try:
                            if (fnmatch.fnmatch(chunk['name'], req_val) or
                                fnmatch.fnmatch(chunk['__id__'], req_val)):
                                if req_key == 'id' or chunk['state'] == req_key:
                                    found = True
                                    reqs[r_state].append(chunk)
                        except KeyError:
                            raise SaltRenderError('Could not locate requisite of [{0}] present in state with name [{1}]'.format(req_key, chunk['name']))
                    if not found:
                        return 'unmet', ()
        fun_stats = set()
        for r_state, chunks in six.iteritems(reqs):
            if r_state == 'prereq':
                run_dict = self.pre
            else:
                run_dict = running
            for chunk in chunks:
                tag = _gen_tag(chunk)
                if tag not in run_dict:
                    fun_stats.add('unmet')
                    continue
                if r_state == 'onfail':
                    if run_dict[tag]['result'] is True:
                        fun_stats.add('onfail')  # At least one state is OK
                        continue
                else:
                    if run_dict[tag]['result'] is False:
                        fun_stats.add('fail')
                        continue
                if r_state == 'onchanges':
                    if not run_dict[tag]['changes']:
                        fun_stats.add('onchanges')
                    else:
                        fun_stats.add('onchangesmet')
                    continue
                if r_state == 'watch' and run_dict[tag]['changes']:
                    fun_stats.add('change')
                    continue
                if r_state == 'prereq' and run_dict[tag]['result'] is None:
                    fun_stats.add('premet')
                if r_state == 'prereq' and not run_dict[tag]['result'] is None:
                    fun_stats.add('pre')
                else:
                    fun_stats.add('met')

        if 'unmet' in fun_stats:
            status = 'unmet'
        elif 'fail' in fun_stats:
            status = 'fail'
        elif 'pre' in fun_stats:
            if 'premet' in fun_stats:
                status = 'met'
            else:
                status = 'pre'
        elif 'onfail' in fun_stats and 'met' not in fun_stats:
            status = 'onfail'  # all onfail states are OK
        elif 'onchanges' in fun_stats and 'onchangesmet' not in fun_stats:
            status = 'onchanges'
        elif 'change' in fun_stats:
            status = 'change'
        else:
            status = 'met'

        return status, reqs

    def event(self, chunk_ret, length, fire_event=False):
        '''
        Fire an event on the master bus

        If `fire_event` is set to True an event will be sent with the
        chunk name in the tag and the chunk result in the event data.

        If `fire_event` is set to a string such as `mystate/is/finished`,
        an event will be sent with the string added to the tag and the chunk
        result in the event data.

        If the `state_events` is set to True in the config, then after the
        chunk is evaluated an event will be set up to the master with the
        results.
        '''
        if not self.opts.get('local') and (self.opts.get('state_events', True) or fire_event):
            if not self.opts.get('master_uri'):
                ev_func = lambda ret, tag, preload=None: salt.utils.event.get_master_event(
                    self.opts, self.opts['sock_dir'], listen=False).fire_event(ret, tag)
            else:
                ev_func = self.functions['event.fire_master']

            ret = {'ret': chunk_ret}
            if fire_event is True:
                tag = salt.utils.event.tagify(
                        [self.jid, self.opts['id'], str(chunk_ret['name'])], 'state_result'
                        )
            elif isinstance(fire_event, six.string_types):
                tag = salt.utils.event.tagify(
                        [self.jid, self.opts['id'], str(fire_event)], 'state_result'
                        )
            else:
                tag = salt.utils.event.tagify(
                        [self.jid, 'prog', self.opts['id'], str(chunk_ret['__run_num__'])], 'job'
                        )
                ret['len'] = length
            preload = {'jid': self.jid}
            ev_func(ret, tag, preload=preload)

    def call_chunk(self, low, running, chunks):
        '''
        Check if a chunk has any requires, execute the requires and then
        the chunk
        '''
        low = self._mod_aggregate(low, running, chunks)
        self._mod_init(low)
        tag = _gen_tag(low)
        if not low.get('prerequired'):
            self.active.add(tag)
        requisites = ['require', 'watch', 'prereq', 'onfail', 'onchanges']
        if not low.get('__prereq__'):
            requisites.append('prerequired')
            status, reqs = self.check_requisite(low, running, chunks, True)
        else:
            status, reqs = self.check_requisite(low, running, chunks)
        if status == 'unmet':
            lost = {}
            reqs = []
            for requisite in requisites:
                lost[requisite] = []
                if requisite not in low:
                    continue
                for req in low[requisite]:
                    if isinstance(req, six.string_types):
                        req = {'id': req}
                    req = trim_req(req)
                    found = False
                    req_key = next(iter(req))
                    req_val = req[req_key]
                    for chunk in chunks:
                        if req_val is None:
                            continue
                        if req_key == 'sls':
                            # Allow requisite tracking of entire sls files
                            if fnmatch.fnmatch(chunk['__sls__'], req_val):
                                if requisite == 'prereq':
                                    chunk['__prereq__'] = True
                                reqs.append(chunk)
                                found = True
                            continue
                        if (fnmatch.fnmatch(chunk['name'], req_val) or
                            fnmatch.fnmatch(chunk['__id__'], req_val)):
                            if req_key == 'id' or chunk['state'] == req_key:
                                if requisite == 'prereq':
                                    chunk['__prereq__'] = True
                                elif requisite == 'prerequired':
                                    chunk['__prerequired__'] = True
                                reqs.append(chunk)
                                found = True
                    if not found:
                        lost[requisite].append(req)
            if lost['require'] or lost['watch'] or lost['prereq'] or lost['onfail'] or lost['onchanges'] or lost.get('prerequired'):
                comment = 'The following requisites were not found:\n'
                for requisite, lreqs in six.iteritems(lost):
                    if not lreqs:
                        continue
                    comment += \
                        '{0}{1}:\n'.format(' ' * 19, requisite)
                    for lreq in lreqs:
                        req_key = next(iter(lreq))
                        req_val = lreq[req_key]
                        comment += \
                            '{0}{1}: {2}\n'.format(' ' * 23, req_key, req_val)
                running[tag] = {'changes': {},
                                'result': False,
                                'comment': comment,
                                '__run_num__': self.__run_num,
                                '__sls__': low['__sls__']}
                self.__run_num += 1
                self.event(running[tag], len(chunks), fire_event=low.get('fire_event'))
                return running
            for chunk in reqs:
                # Check to see if the chunk has been run, only run it if
                # it has not been run already
                ctag = _gen_tag(chunk)
                if ctag not in running:
                    if ctag in self.active:
                        if chunk.get('__prerequired__'):
                            # Prereq recusive, run this chunk with prereq on
                            if tag not in self.pre:
                                low['__prereq__'] = True
                                self.pre[ctag] = self.call(low, chunks, running)
                                return running
                            else:
                                return running
                        elif ctag not in running:
                            log.error('Recursive requisite found')
                            running[tag] = {
                                    'changes': {},
                                    'result': False,
                                    'comment': 'Recursive requisite found',
                                    '__run_num__': self.__run_num,
                                    '__sls__': low['__sls__']}
                        self.__run_num += 1
                        self.event(running[tag], len(chunks), fire_event=low.get('fire_event'))
                        return running
                    running = self.call_chunk(chunk, running, chunks)
                    if self.check_failhard(chunk, running):
                        running['__FAILHARD__'] = True
                        return running
            if low.get('__prereq__'):
                status, reqs = self.check_requisite(low, running, chunks)
                self.pre[tag] = self.call(low, chunks, running)
                if not self.pre[tag]['changes'] and status == 'change':
                    self.pre[tag]['changes'] = {'watch': 'watch'}
                    self.pre[tag]['result'] = None
            else:
                running = self.call_chunk(low, running, chunks)
            if self.check_failhard(chunk, running):
                running['__FAILHARD__'] = True
                return running
        elif status == 'met':
            if low.get('__prereq__'):
                self.pre[tag] = self.call(low, chunks, running)
            else:
                running[tag] = self.call(low, chunks, running)
        elif status == 'fail':
            # if the requisite that failed was due to a prereq on this low state
            # show the normal error
            if tag in self.pre:
                running[tag] = self.pre[tag]
                running[tag]['__run_num__'] = self.__run_num
                running[tag]['__sls__'] = low['__sls__']
            # otherwise the failure was due to a requisite down the chain
            else:
                # determine what the requisite failures where, and return
                # a nice error message
                failed_requisites = set()
                # look at all requisite types for a failure
                for req_lows in six.itervalues(reqs):
                    for req_low in req_lows:
                        req_tag = _gen_tag(req_low)
                        req_ret = self.pre.get(req_tag, running.get(req_tag))
                        # if there is no run output for the requisite it
                        # can't be the failure
                        if req_ret is None:
                            continue
                        # If the result was False (not None) it was a failure
                        if req_ret['result'] is False:
                            # use SLS.ID for the key-- so its easier to find
                            key = '{sls}.{_id}'.format(sls=req_low['__sls__'],
                                                       _id=req_low['__id__'])
                            failed_requisites.add(key)

                _cmt = 'One or more requisite failed: {0}'.format(
                    ', '.join(str(i) for i in failed_requisites)
                )
                running[tag] = {
                    'changes': {},
                    'result': False,
                    'comment': _cmt,
                    '__run_num__': self.__run_num,
                    '__sls__': low['__sls__']
                }
            self.__run_num += 1
        elif status == 'change' and not low.get('__prereq__'):
            ret = self.call(low, chunks, running)
            if not ret['changes'] and not ret.get('skip_watch', False):
                low = low.copy()
                low['sfun'] = low['fun']
                low['fun'] = 'mod_watch'
                low['__reqs__'] = reqs
                ret = self.call(low, chunks, running)
            running[tag] = ret
        elif status == 'pre':
            pre_ret = {'changes': {},
                       'result': True,
                       'comment': 'No changes detected',
                       '__run_num__': self.__run_num,
                       '__sls__': low['__sls__']}
            running[tag] = pre_ret
            self.pre[tag] = pre_ret
            self.__run_num += 1
        elif status == 'onfail':
            running[tag] = {'changes': {},
                            'result': True,
                            'comment': 'State was not run because onfail req did not change',
                            '__run_num__': self.__run_num,
                            '__sls__': low['__sls__']}
            self.__run_num += 1
        elif status == 'onchanges':
            running[tag] = {'changes': {},
                            'result': True,
                            'comment': 'State was not run because none of the onchanges reqs changed',
                            '__run_num__': self.__run_num,
                            '__sls__': low['__sls__']}
            self.__run_num += 1
        else:
            if low.get('__prereq__'):
                self.pre[tag] = self.call(low, chunks, running)
            else:
                running[tag] = self.call(low, chunks, running)
        if tag in running:
            self.event(running[tag], len(chunks), fire_event=low.get('fire_event'))
        return running

    def call_listen(self, chunks, running):
        '''
        Find all of the listen routines and call the associated mod_watch runs
        '''
        listeners = []
        crefs = {}
        for chunk in chunks:
            crefs[(chunk['state'], chunk['name'])] = chunk
            crefs[(chunk['state'], chunk['__id__'])] = chunk
            if 'listen' in chunk:
                listeners.append({(chunk['state'], chunk['__id__']): chunk['listen']})
            if 'listen_in' in chunk:
                for l_in in chunk['listen_in']:
                    for key, val in six.iteritems(l_in):
                        listeners.append({(key, val): [{chunk['state']: chunk['__id__']}]})
        mod_watchers = []
        errors = {}
        for l_dict in listeners:
            for key, val in six.iteritems(l_dict):
                for listen_to in val:
                    if not isinstance(listen_to, dict):
                        continue
                    for lkey, lval in six.iteritems(listen_to):
                        if (lkey, lval) not in crefs:
                            rerror = {_l_tag(lkey, lval):
                                      {
                                          'comment': 'Referenced state {0}: {1} does not exist'.format(lkey, lval),
                                          'name': 'listen_{0}:{1}'.format(lkey, lval),
                                          'result': False,
                                          'changes': {}
                                      }}
                            errors.update(rerror)
                            continue
                        to_tag = _gen_tag(crefs[(lkey, lval)])
                        if to_tag not in running:
                            continue
                        if running[to_tag]['changes']:
                            if key not in crefs:
                                rerror = {_l_tag(key[0], key[1]):
                                             {'comment': 'Referenced state {0}: {1} does not exist'.format(key[0], key[1]),
                                              'name': 'listen_{0}:{1}'.format(key[0], key[1]),
                                              'result': False,
                                              'changes': {}}}
                                errors.update(rerror)
                                continue
                            chunk = crefs[key]
                            low = chunk.copy()
                            low['sfun'] = chunk['fun']
                            low['fun'] = 'mod_watch'
                            low['__id__'] = 'listener_{0}'.format(low['__id__'])
                            for req in STATE_REQUISITE_KEYWORDS:
                                if req in low:
                                    low.pop(req)
                            mod_watchers.append(low)
        ret = self.call_chunks(mod_watchers)
        running.update(ret)
        for err in errors:
            errors[err]['__run_num__'] = self.__run_num
            self.__run_num += 1
        running.update(errors)
        return running

    def call_high(self, high, orchestration_jid=None):
        '''
        Process a high data call and ensure the defined states.
        '''
        errors = []
        # If there is extension data reconcile it
        high, ext_errors = self.reconcile_extend(high)
        errors += ext_errors
        errors += self.verify_high(high)
        if errors:
            return errors
        high, req_in_errors = self.requisite_in(high)
        errors += req_in_errors
        high = self.apply_exclude(high)
        # Verify that the high data is structurally sound
        if errors:
            return errors
        # Compile and verify the raw chunks
        chunks = self.compile_high_data(high, orchestration_jid)

        # Check for any disabled states
        disabled = {}
        if 'state_runs_disabled' in self.opts['grains']:
            for low in chunks[:]:
                state_ = '{0}.{1}'.format(low['state'], low['fun'])
                for pat in self.opts['grains']['state_runs_disabled']:
                    if fnmatch.fnmatch(state_, pat):
                        comment = (
                                    'The state function "{0}" is currently disabled by "{1}", '
                                    'to re-enable, run state.enable {1}.'
                                  ).format(
                                    state_,
                                    pat,
                                  )
                        _tag = _gen_tag(low)
                        disabled[_tag] = {'changes': {},
                                          'result': False,
                                          'comment': comment,
                                          '__run_num__': self.__run_num,
                                          '__sls__': low['__sls__']}
                        self.__run_num += 1
                        chunks.remove(low)
                        break

        # If there are extensions in the highstate, process them and update
        # the low data chunks
        if errors:
            return errors
        ret = dict(list(disabled.items()) + list(self.call_chunks(chunks).items()))
        ret = self.call_listen(chunks, ret)

        def _cleanup_accumulator_data():
            accum_data_path = os.path.join(
                salt.utils.get_accumulator_dir(self.opts['cachedir']),
                self.instance_id
            )
            try:
                os.remove(accum_data_path)
                log.debug('Deleted accumulator data file {0}'.format(
                    accum_data_path)
                )
            except OSError:
                log.debug('File {0} does not exist, no need to cleanup.'.format(
                    accum_data_path)
                )
        _cleanup_accumulator_data()

        return ret

    def render_template(self, high, template):
        errors = []
        if not high:
            return high, errors

        if not isinstance(high, dict):
            errors.append(
                'Template {0} does not render to a dictionary'.format(template)
            )
            return high, errors

        invalid_items = ('include', 'exclude', 'extends')
        for item in invalid_items:
            if item in high:
                errors.append(
                    'The \'{0}\' declaration found on \'{1}\' is invalid when '
                    'rendering single templates'.format(item, template)
                )
                return high, errors

        for name in high:
            if not isinstance(high[name], dict):
                if isinstance(high[name], six.string_types):
                    # Is this is a short state, it needs to be padded
                    if '.' in high[name]:
                        comps = high[name].split('.')
                        high[name] = {
                            # '__sls__': template,
                            # '__env__': None,
                            comps[0]: [comps[1]]
                        }
                        continue

                    errors.append(
                        'ID {0} in template {1} is not a dictionary'.format(
                            name, template
                        )
                    )
                    continue
            skeys = set()
            for key in sorted(high[name]):
                if key.startswith('_'):
                    continue
                if high[name][key] is None:
                    errors.append(
                        'ID \'{0}\' in template {1} contains a short '
                        'declaration ({2}) with a trailing colon. When not '
                        'passing any arguments to a state, the colon must be '
                        'omitted.'.format(name, template, key)
                    )
                    continue
                if not isinstance(high[name][key], list):
                    continue
                if '.' in key:
                    comps = key.split('.')
                    # Salt doesn't support state files such as:
                    #
                    # /etc/redis/redis.conf:
                    #   file.managed:
                    #     - user: redis
                    #     - group: redis
                    #     - mode: 644
                    #   file.comment:
                    #     - regex: ^requirepass
                    if comps[0] in skeys:
                        errors.append(
                            'ID \'{0}\' in template \'{1}\' contains multiple '
                            'state declarations of the same type'
                            .format(name, template)
                        )
                        continue
                    high[name][comps[0]] = high[name].pop(key)
                    high[name][comps[0]].append(comps[1])
                    skeys.add(comps[0])
                    continue
                skeys.add(key)

        return high, errors

    def call_template(self, template):
        '''
        Enforce the states in a template
        '''
        high = compile_template(template,
                                self.rend,
                                self.opts['renderer'],
                                self.opts['renderer_blacklist'],
                                self.opts['renderer_whitelist'])
        if not high:
            return high
        high, errors = self.render_template(high, template)
        if errors:
            return errors
        return self.call_high(high)

    def call_template_str(self, template):
        '''
        Enforce the states in a template, pass the template as a string
        '''
        high = compile_template_str(template,
                                    self.rend,
                                    self.opts['renderer'],
                                    self.opts['renderer_blacklist'],
                                    self.opts['renderer_whitelist'])
        if not high:
            return high
        high, errors = self.render_template(high, '<template-str>')
        if errors:
            return errors
        return self.call_high(high)


class BaseHighState(object):
    '''
    The BaseHighState is an abstract base class that is the foundation of
    running a highstate, extend it and add a self.state object of type State.

    When extending this class, please note that ``self.client`` and
    ``self.matcher`` should be instantiated and handled.
    '''
    def __init__(self, opts):
        self.opts = self.__gen_opts(opts)
        self.iorder = 10000
        self.avail = self.__gather_avail()
        self.serial = salt.payload.Serial(self.opts)
        self.building_highstate = {}

    def __gather_avail(self):
        '''
        Gather the lists of available sls data from the master
        '''
        avail = {}
        for saltenv in self._get_envs():
            avail[saltenv] = self.client.list_states(saltenv)
        return avail

    def __gen_opts(self, opts):
        '''
        The options used by the High State object are derived from options
        on the minion and the master, or just the minion if the high state
        call is entirely local.
        '''
        # If the state is intended to be applied locally, then the local opts
        # should have all of the needed data, otherwise overwrite the local
        # data items with data from the master
        if 'local_state' in opts:
            if opts['local_state']:
                return opts
        mopts = self.client.master_opts()
        if not isinstance(mopts, dict):
            # An error happened on the master
            opts['renderer'] = 'yaml_jinja'
            opts['failhard'] = False
            opts['state_top'] = salt.utils.url.create('top.sls')
            opts['nodegroups'] = {}
            opts['file_roots'] = {'base': [syspaths.BASE_FILE_ROOTS_DIR]}
        else:
            opts['renderer'] = mopts['renderer']
            opts['failhard'] = mopts.get('failhard', False)
            if mopts['state_top'].startswith('salt://'):
                opts['state_top'] = mopts['state_top']
            elif mopts['state_top'].startswith('/'):
                opts['state_top'] = salt.utils.url.create(mopts['state_top'][1:])
            else:
                opts['state_top'] = salt.utils.url.create(mopts['state_top'])
            opts['state_top_saltenv'] = mopts.get('state_top_saltenv', None)
            opts['nodegroups'] = mopts.get('nodegroups', {})
            opts['state_auto_order'] = mopts.get(
                'state_auto_order',
                opts['state_auto_order'])
            opts['file_roots'] = mopts['file_roots']
            opts['top_file_merging_strategy'] = mopts.get('top_file_merging_strategy',
                                                          opts.get('top_file_merging_strategy'))
            opts['env_order'] = mopts.get('env_order', opts.get('env_order', []))
            opts['default_top'] = mopts.get('default_top', opts.get('default_top'))
            opts['state_events'] = mopts.get('state_events')
            opts['state_aggregate'] = mopts.get('state_aggregate', opts.get('state_aggregate', False))
            opts['jinja_lstrip_blocks'] = mopts.get('jinja_lstrip_blocks', False)
            opts['jinja_trim_blocks'] = mopts.get('jinja_trim_blocks', False)
        return opts

    def _get_envs(self):
        '''
        Pull the file server environments out of the master options
        '''
        envs = ['base']
        if 'file_roots' in self.opts:
            envs.extend([x for x in list(self.opts['file_roots'])
                         if x not in envs])
        env_order = self.opts.get('env_order', [])
        client_envs = self.client.envs()
        if env_order and client_envs:
            client_env_list = self.client.envs()
            env_intersection = set(env_order).intersection(client_env_list)
            final_list = []
            for ord_env in env_order:
                if ord_env in env_intersection and ord_env not in final_list:
                    final_list.append(ord_env)
            return final_list

        elif env_order:
            return env_order
        else:
            for cenv in client_envs:
                if cenv not in envs:
                    envs.append(cenv)
            return envs

    def get_tops(self):
        '''
        Gather the top files
        '''
        tops = DefaultOrderedDict(list)
        include = DefaultOrderedDict(list)
        done = DefaultOrderedDict(list)
        found = 0  # did we find any contents in the top files?
        # Gather initial top files
        merging_strategy = self.opts['top_file_merging_strategy']
        if merging_strategy == 'same' and not self.opts['environment']:
            if not self.opts['default_top']:
                raise SaltRenderError(
                    'top_file_merging_strategy set to \'same\', but no '
                    'default_top configuration option was set'
                )

        if self.opts['environment']:
            contents = self.client.cache_file(
                self.opts['state_top'],
                self.opts['environment']
            )
            if contents:
                found = 1
                tops[self.opts['environment']] = [
                    compile_template(
                        contents,
                        self.state.rend,
                        self.state.opts['renderer'],
                        self.state.opts['renderer_blacklist'],
                        self.state.opts['renderer_whitelist'],
                        saltenv=self.opts['environment']
                    )
                ]
            else:
                tops[self.opts['environment']] = [{}]

        else:
            found = 0
            state_top_saltenv = self.opts.get('state_top_saltenv', False)
            if state_top_saltenv \
                    and not isinstance(state_top_saltenv, six.string_types):
                state_top_saltenv = str(state_top_saltenv)

            for saltenv in [state_top_saltenv] if state_top_saltenv \
                    else self._get_envs():
                contents = self.client.cache_file(
                    self.opts['state_top'],
                    saltenv
                )
                if contents:
                    found = found + 1
                    tops[saltenv].append(
                        compile_template(
                            contents,
                            self.state.rend,
                            self.state.opts['renderer'],
                            self.state.opts['renderer_blacklist'],
                            self.state.opts['renderer_whitelist'],
                            saltenv=saltenv
                        )
                    )
                else:
                    tops[saltenv].append({})
                    log.debug('No contents loaded for env: {0}'.format(saltenv))

            if found > 1 and merging_strategy == 'merge':
                log.warning(
                    'top_file_merging_strategy is set to \'%s\' and '
                    'multiple top files were found. Merging order is not '
                    'deterministic, it may be desirable to either set '
                    'top_file_merging_strategy to \'same\' or use the '
                    '\'env_order\' configuration parameter to specify the '
                    'merging order.', merging_strategy
                )

        if found == 0:
            log.error('No contents found in top file. Please verify '
                'that the \'file_roots\' specified in \'etc/master\' are '
                'accessible: {0}'.format(repr(self.state.opts['file_roots']))
            )

        # Search initial top files for includes
        for saltenv, ctops in six.iteritems(tops):
            for ctop in ctops:
                if 'include' not in ctop:
                    continue
                for sls in ctop['include']:
                    include[saltenv].append(sls)
                ctop.pop('include')
        # Go through the includes and pull out the extra tops and add them
        while include:
            pops = []
            for saltenv, states in six.iteritems(include):
                pops.append(saltenv)
                if not states:
                    continue
                for sls_match in states:
                    for sls in fnmatch.filter(self.avail[saltenv], sls_match):
                        if sls in done[saltenv]:
                            continue
                        tops[saltenv].append(
                            compile_template(
                                self.client.get_state(
                                    sls,
                                    saltenv
                                ).get('dest', False),
                                self.state.rend,
                                self.state.opts['renderer'],
                                self.state.opts['renderer_blacklist'],
                                self.state.opts['renderer_whitelist'],
                                saltenv
                            )
                        )
                        done[saltenv].append(sls)
            for saltenv in pops:
                if saltenv in include:
                    include.pop(saltenv)
        return tops

    def merge_tops(self, tops):
        '''
        Cleanly merge the top files
        '''
        merging_strategy = self.opts['top_file_merging_strategy']
        try:
            merge_attr = '_merge_tops_{0}'.format(merging_strategy)
            merge_func = getattr(self, merge_attr)
            if not hasattr(merge_func, '__call__'):
                msg = '\'{0}\' is not callable'.format(merge_attr)
                log.error(msg)
                raise TypeError(msg)
        except (AttributeError, TypeError):
            log.warning(
                'Invalid top_file_merging_strategy \'%s\', falling back to '
                '\'merge\'', merging_strategy
            )
            merge_func = self._merge_tops_merge
        return merge_func(tops)

    def _merge_tops_merge(self, tops):
        '''
        The default merging strategy. The base env is authoritative, so it is
        checked first, followed by the remaining environments. In top files
        from environments other than "base", only the section matching the
        environment from the top file will be considered, and it too will be
        ignored if that environment was defined in the "base" top file.
        '''
        top = DefaultOrderedDict(OrderedDict)

        # Check base env first as it is authoritative
        base_tops = tops.pop('base', DefaultOrderedDict(OrderedDict))
        for ctop in base_tops:
            for saltenv, targets in six.iteritems(ctop):
                if saltenv == 'include':
                    continue
                try:
                    for tgt in targets:
                        top[saltenv][tgt] = ctop[saltenv][tgt]
                except TypeError:
                    raise SaltRenderError('Unable to render top file. No targets found.')

        for cenv, ctops in six.iteritems(tops):
            for ctop in ctops:
                for saltenv, targets in six.iteritems(ctop):
                    if saltenv == 'include':
                        continue
                    elif saltenv != cenv:
                        log.debug(
                            'Section for saltenv \'%s\' in the \'%s\' '
                            'saltenv\'s top file will be ignored, as the '
                            'top_file_merging_strategy is set to \'merge\' '
                            'and the saltenvs do not match',
                            saltenv, cenv
                        )
                        continue
                    elif saltenv in top:
                        log.debug(
                            'Section for saltenv \'%s\' in the \'%s\' '
                            'saltenv\'s top file will be ignored, as this '
                            'saltenv was already defined in the \'base\' top '
                            'file', saltenv, cenv
                        )
                        continue
                    try:
                        for tgt in targets:
                            top[saltenv][tgt] = ctop[saltenv][tgt]
                    except TypeError:
                        raise SaltRenderError('Unable to render top file. No targets found.')
        return top

    def _merge_tops_same(self, tops):
        '''
        For each saltenv, only consider the top file from that saltenv. All
        sections matching a given saltenv, which appear in a different
        saltenv's top file, will be ignored.
        '''
        top = DefaultOrderedDict(OrderedDict)
        for cenv, ctops in six.iteritems(tops):
            if all([x == {} for x in ctops]):
                # No top file found in this env, check the default_top
                default_top = self.opts['default_top']
                fallback_tops = tops.get(default_top, [])
                if all([x == {} for x in fallback_tops]):
                    # Nothing in the fallback top file
                    log.error(
                        'The \'%s\' saltenv has no top file, and the fallback '
                        'saltenv specified by default_top (%s) also has no '
                        'top file', cenv, default_top
                    )
                    continue

                for ctop in fallback_tops:
                    for saltenv, targets in six.iteritems(ctop):
                        if saltenv != cenv:
                            continue
                        log.debug(
                            'The \'%s\' saltenv has no top file, using the '
                            'default_top saltenv (%s)', cenv, default_top
                        )
                        for tgt in targets:
                            top[saltenv][tgt] = ctop[saltenv][tgt]
                        break
                    else:
                        log.error(
                            'The \'%s\' saltenv has no top file, and no '
                            'matches were found in the top file for the '
                            'default_top saltenv (%s)', cenv, default_top
                        )

                continue

            else:
                for ctop in ctops:
                    for saltenv, targets in six.iteritems(ctop):
                        if saltenv == 'include':
                            continue
                        elif saltenv != cenv:
                            log.debug(
                                'Section for saltenv \'%s\' in the \'%s\' '
                                'saltenv\'s top file will be ignored, as the '
                                'top_file_merging_strategy is set to \'same\' '
                                'and the saltenvs do not match',
                                saltenv, cenv
                            )
                            continue

                        try:
                            for tgt in targets:
                                top[saltenv][tgt] = ctop[saltenv][tgt]
                        except TypeError:
                            raise SaltRenderError('Unable to render top file. No targets found.')
        return top

    def _merge_tops_merge_all(self, tops):
        '''
        Merge the top files into a single dictionary
        '''
        def _read_tgt(tgt):
            match_type = None
            states = []
            for item in tgt:
                if isinstance(item, dict):
                    match_type = item
                if isinstance(item, six.string_types):
                    states.append(item)
            return match_type, states

        top = DefaultOrderedDict(OrderedDict)
        for ctops in six.itervalues(tops):
            for ctop in ctops:
                for saltenv, targets in six.iteritems(ctop):
                    if saltenv == 'include':
                        continue
                    try:
                        for tgt in targets:
                            if tgt not in top[saltenv]:
                                top[saltenv][tgt] = ctop[saltenv][tgt]
                                continue
                            m_type1, m_states1 = _read_tgt(top[saltenv][tgt])
                            m_type2, m_states2 = _read_tgt(ctop[saltenv][tgt])
                            merged = []
                            match_type = m_type2 or m_type1
                            if match_type is not None:
                                merged.append(match_type)
                            merged.extend(m_states1)
                            merged.extend([x for x in m_states2 if x not in merged])
                            top[saltenv][tgt] = merged
                    except TypeError:
                        raise SaltRenderError('Unable to render top file. No targets found.')
        return top

    def verify_tops(self, tops):
        '''
        Verify the contents of the top file data
        '''
        errors = []
        if not isinstance(tops, dict):
            errors.append('Top data was not formed as a dict')
            # No further checks will work, bail out
            return errors
        for saltenv, matches in six.iteritems(tops):
            if saltenv == 'include':
                continue
            if not isinstance(saltenv, six.string_types):
                errors.append(
                    'Environment {0} in top file is not formed as a '
                    'string'.format(saltenv)
                )
            if saltenv == '':
                errors.append('Empty saltenv statement in top file')
            if not isinstance(matches, dict):
                errors.append(
                    'The top file matches for saltenv {0} are not '
                    'formatted as a dict'.format(saltenv)
                )
            for slsmods in six.itervalues(matches):
                if not isinstance(slsmods, list):
                    errors.append('Malformed topfile (state declarations not '
                                  'formed as a list)')
                    continue
                for slsmod in slsmods:
                    if isinstance(slsmod, dict):
                        # This value is a match option
                        for val in six.itervalues(slsmod):
                            if not val:
                                errors.append(
                                    'Improperly formatted top file matcher '
                                    'in saltenv {0}: {1} file'.format(
                                        slsmod,
                                        val
                                    )
                                )
                    elif isinstance(slsmod, six.string_types):
                        # This is a sls module
                        if not slsmod:
                            errors.append(
                                'Environment {0} contains an empty sls '
                                'index'.format(saltenv)
                            )

        return errors

    def get_top(self):
        '''
        Returns the high data derived from the top file
        '''
        try:
            tops = self.get_tops()
        except SaltRenderError as err:
            log.error('Unable to render top file: ' + str(err.error))
            return {}
        return self.merge_tops(tops)

    def top_matches(self, top):
        '''
        Search through the top high data for matches and return the states
        that this minion needs to execute.

        Returns:
        {'saltenv': ['state1', 'state2', ...]}
        '''
        matches = {}
        # pylint: disable=cell-var-from-loop
        for saltenv, body in six.iteritems(top):
            if self.opts['environment']:
                if saltenv != self.opts['environment']:
                    continue
            for match, data in six.iteritems(body):
                def _filter_matches(_match, _data, _opts):
                    if isinstance(_data, six.string_types):
                        _data = [_data]
                    if self.matcher.confirm_top(
                            _match,
                            _data,
                            _opts
                            ):
                        if saltenv not in matches:
                            matches[saltenv] = []
                        for item in _data:
                            if 'subfilter' in item:
                                _tmpdata = item.pop('subfilter')
                                for match, data in six.iteritems(_tmpdata):
                                    _filter_matches(match, data, _opts)
                            if isinstance(item, six.string_types):
                                matches[saltenv].append(item)
                            elif isinstance(item, dict):
                                env_key, inc_sls = item.popitem()
                                if env_key not in self.avail:
                                    continue
                                if env_key not in matches:
                                    matches[env_key] = []
                                matches[env_key].append(inc_sls)
                _filter_matches(match, data, self.opts['nodegroups'])
        ext_matches = self._ext_nodes()
        for saltenv in ext_matches:
            if saltenv in matches:
                matches[saltenv] = list(
                    set(ext_matches[saltenv]).union(matches[saltenv]))
            else:
                matches[saltenv] = ext_matches[saltenv]
        # pylint: enable=cell-var-from-loop
        return matches

    def _ext_nodes(self):
        '''
        Get results from an external node classifier.
        Override it if the execution of the external node clasifier
        needs customization.
        '''
        return self.client.ext_nodes()

    def load_dynamic(self, matches):
        '''
        If autoload_dynamic_modules is True then automatically load the
        dynamic modules
        '''
        if not self.opts['autoload_dynamic_modules']:
            return
        syncd = self.state.functions['saltutil.sync_all'](list(matches),
                                                          refresh=False)
        if syncd['grains']:
            self.opts['grains'] = salt.loader.grains(self.opts)
            self.state.opts['pillar'] = self.state._gather_pillar()
        self.state.module_refresh()

    def render_state(self, sls, saltenv, mods, matches, local=False):
        '''
        Render a state file and retrieve all of the include states
        '''
        errors = []
        if not local:
            state_data = self.client.get_state(sls, saltenv)
            fn_ = state_data.get('dest', False)
        else:
            fn_ = sls
            if not os.path.isfile(fn_):
                errors.append(
                    'Specified SLS {0} on local filesystem cannot '
                    'be found.'.format(sls)
                )
        if not fn_:
            errors.append(
                'Specified SLS {0} in saltenv {1} is not '
                'available on the salt master or through a configured '
                'fileserver'.format(sls, saltenv)
            )
        state = None
        try:
            state = compile_template(fn_,
                                     self.state.rend,
                                     self.state.opts['renderer'],
                                     self.state.opts['renderer_blacklist'],
                                     self.state.opts['renderer_whitelist'],
                                     saltenv,
                                     sls,
                                     rendered_sls=mods
                                     )
        except SaltRenderError as exc:
            msg = 'Rendering SLS \'{0}:{1}\' failed: {2}'.format(
                saltenv, sls, exc
            )
            log.critical(msg)
            errors.append(msg)
        except Exception as exc:
            msg = 'Rendering SLS {0} failed, render error: {1}'.format(
                sls, exc
            )
            log.critical(
                msg,
                # Show the traceback if the debug logging level is enabled
                exc_info_on_loglevel=logging.DEBUG
            )
            errors.append('{0}\n{1}'.format(msg, traceback.format_exc()))
        try:
            mods.add('{0}:{1}'.format(saltenv, sls))
        except AttributeError:
            pass
        if state:
            if not isinstance(state, dict):
                errors.append(
                    'SLS {0} does not render to a dictionary'.format(sls)
                )
            else:
                include = []
                if 'include' in state:
                    if not isinstance(state['include'], list):
                        err = ('Include Declaration in SLS {0} is not formed '
                               'as a list'.format(sls))
                        errors.append(err)
                    else:
                        include = state.pop('include')

                self._handle_extend(state, sls, saltenv, errors)
                self._handle_exclude(state, sls, saltenv, errors)
                self._handle_state_decls(state, sls, saltenv, errors)

                for inc_sls in include:
                    # inc_sls may take the form of:
                    #   'sls.to.include' <- same as {<saltenv>: 'sls.to.include'}
                    #   {<env_key>: 'sls.to.include'}
                    #   {'_xenv': 'sls.to.resolve'}
                    xenv_key = '_xenv'

                    if isinstance(inc_sls, dict):
                        env_key, inc_sls = inc_sls.popitem()
                    else:
                        env_key = saltenv

                    if env_key not in self.avail:
                        msg = ('Nonexistent saltenv \'{0}\' found in include '
                               'of \'{1}\' within SLS \'{2}:{3}\''
                               .format(env_key, inc_sls, saltenv, sls))
                        log.error(msg)
                        errors.append(msg)
                        continue

                    if inc_sls.startswith('.'):
                        match = re.match(r'^(\.+)(.*)$', inc_sls)
                        if match:
                            levels, include = match.groups()
                        else:
                            msg = ('Badly formatted include {0} found in include '
                                    'in SLS \'{2}:{3}\''
                                    .format(inc_sls, saltenv, sls))
                            log.error(msg)
                            errors.append(msg)
                            continue
                        level_count = len(levels)
                        p_comps = sls.split('.')
                        if state_data.get('source', '').endswith('/init.sls'):
                            p_comps.append('init')
                        if level_count > len(p_comps):
                            msg = ('Attempted relative include of \'{0}\' '
                                   'within SLS \'{1}:{2}\' '
                                   'goes beyond top level package '
                                   .format(inc_sls, saltenv, sls))
                            log.error(msg)
                            errors.append(msg)
                            continue
                        inc_sls = '.'.join(p_comps[:-level_count] + [include])

                    if env_key != xenv_key:
                        if matches is None:
                            matches = []
                        # Resolve inc_sls in the specified environment
                        if env_key in matches or fnmatch.filter(self.avail[env_key], inc_sls):
                            resolved_envs = [env_key]
                        else:
                            resolved_envs = []
                    else:
                        # Resolve inc_sls in the subset of environment matches
                        resolved_envs = [
                            aenv for aenv in matches
                            if fnmatch.filter(self.avail[aenv], inc_sls)
                        ]

                    # An include must be resolved to a single environment, or
                    # the include must exist in the current environment
                    if len(resolved_envs) == 1 or saltenv in resolved_envs:
                        # Match inc_sls against the available states in the
                        # resolved env, matching wildcards in the process. If
                        # there were no matches, then leave inc_sls as the
                        # target so that the next recursion of render_state
                        # will recognize the error.
                        sls_targets = fnmatch.filter(
                            self.avail[saltenv],
                            inc_sls
                        ) or [inc_sls]

                        for sls_target in sls_targets:
                            r_env = resolved_envs[0] if len(resolved_envs) == 1 else saltenv
                            mod_tgt = '{0}:{1}'.format(r_env, sls_target)
                            if mod_tgt not in mods:
                                nstate, err = self.render_state(
                                    sls_target,
                                    r_env,
                                    mods,
                                    matches
                                )
                                if nstate:
                                    self.merge_included_states(state, nstate, errors)
                                    state.update(nstate)
                                if err:
                                    errors.extend(err)
                    else:
                        msg = ''
                        if not resolved_envs:
                            msg = ('Unknown include: Specified SLS {0}: {1} is not available on the salt '
                                   'master in saltenv(s): {2} '
                                   ).format(env_key,
                                            inc_sls,
                                            ', '.join(matches) if env_key == xenv_key else env_key)
                        elif len(resolved_envs) > 1:
                            msg = ('Ambiguous include: Specified SLS {0}: {1} is available on the salt master '
                                   'in multiple available saltenvs: {2}'
                                   ).format(env_key,
                                            inc_sls,
                                            ', '.join(resolved_envs))
                        log.critical(msg)
                        errors.append(msg)
                try:
                    self._handle_iorder(state)
                except TypeError:
                    log.critical('Could not render SLS {0}. Syntax error detected.'.format(sls))
        else:
            state = {}
        return state, errors

    def _handle_iorder(self, state):
        '''
        Take a state and apply the iorder system
        '''
        if self.opts['state_auto_order']:
            for name in state:
                for s_dec in state[name]:
                    if not isinstance(s_dec, six.string_types):
                        # PyDSL OrderedDict?
                        continue

                    if not isinstance(state[name], dict):
                        # Include's or excludes as lists?
                        continue
                    if not isinstance(state[name][s_dec], list):
                        # Bad syntax, let the verify seq pick it up later on
                        continue

                    found = False
                    if s_dec.startswith('_'):
                        continue

                    for arg in state[name][s_dec]:
                        if isinstance(arg, dict):
                            if len(arg) > 0:
                                if next(six.iterkeys(arg)) == 'order':
                                    found = True
                    if not found:
                        if not isinstance(state[name][s_dec], list):
                            # quite certainly a syntax error, managed elsewhere
                            continue
                        state[name][s_dec].append(
                                {'order': self.iorder}
                                )
                        self.iorder += 1
        return state

    def _handle_state_decls(self, state, sls, saltenv, errors):
        '''
        Add sls and saltenv components to the state
        '''
        for name in state:
            if not isinstance(state[name], dict):
                if name == '__extend__':
                    continue
                if name == '__exclude__':
                    continue

                if isinstance(state[name], six.string_types):
                    # Is this is a short state, it needs to be padded
                    if '.' in state[name]:
                        comps = state[name].split('.')
                        state[name] = {'__sls__': sls,
                                       '__env__': saltenv,
                                       comps[0]: [comps[1]]}
                        continue
                errors.append(
                    'ID {0} in SLS {1} is not a dictionary'.format(name, sls)
                )
                continue
            skeys = set()
            for key in list(state[name]):
                if key.startswith('_'):
                    continue
                if not isinstance(state[name][key], list):
                    continue
                if '.' in key:
                    comps = key.split('.')
                    # Salt doesn't support state files such as:
                    #
                    #     /etc/redis/redis.conf:
                    #       file.managed:
                    #         - source: salt://redis/redis.conf
                    #         - user: redis
                    #         - group: redis
                    #         - mode: 644
                    #       file.comment:
                    #           - regex: ^requirepass
                    if comps[0] in skeys:
                        errors.append(
                            'ID \'{0}\' in SLS \'{1}\' contains multiple state '
                            'declarations of the same type'.format(name, sls)
                        )
                        continue
                    state[name][comps[0]] = state[name].pop(key)
                    state[name][comps[0]].append(comps[1])
                    skeys.add(comps[0])
                    continue
                skeys.add(key)
            if '__sls__' not in state[name]:
                state[name]['__sls__'] = sls
            if '__env__' not in state[name]:
                state[name]['__env__'] = saltenv

    def _handle_extend(self, state, sls, saltenv, errors):
        '''
        Take the extend dec out of state and apply to the highstate global
        dec
        '''
        if 'extend' in state:
            ext = state.pop('extend')
            if not isinstance(ext, dict):
                errors.append(('Extension value in SLS \'{0}\' is not a '
                               'dictionary').format(sls))
                return
            for name in ext:
                if not isinstance(ext[name], dict):
                    errors.append(('Extension name \'{0}\' in SLS \'{1}\' is '
                                   'not a dictionary'
                                   .format(name, sls)))
                    continue
                if '__sls__' not in ext[name]:
                    ext[name]['__sls__'] = sls
                if '__env__' not in ext[name]:
                    ext[name]['__env__'] = saltenv
                for key in ext[name]:
                    if key.startswith('_'):
                        continue
                    if not isinstance(ext[name][key], list):
                        continue
                    if '.' in key:
                        comps = key.split('.')
                        ext[name][comps[0]] = ext[name].pop(key)
                        ext[name][comps[0]].append(comps[1])
            state.setdefault('__extend__', []).append(ext)

    def _handle_exclude(self, state, sls, saltenv, errors):
        '''
        Take the exclude dec out of the state and apply it to the highstate
        global dec
        '''
        if 'exclude' in state:
            exc = state.pop('exclude')
            if not isinstance(exc, list):
                err = ('Exclude Declaration in SLS {0} is not formed '
                       'as a list'.format(sls))
                errors.append(err)
            state.setdefault('__exclude__', []).extend(exc)

    def render_highstate(self, matches):
        '''
        Gather the state files and render them into a single unified salt
        high data structure.
        '''
        highstate = self.building_highstate
        all_errors = []
        mods = set()
        statefiles = []
        for saltenv, states in six.iteritems(matches):
            for sls_match in states:
                try:
                    statefiles = fnmatch.filter(self.avail[saltenv], sls_match)
                except KeyError:
                    all_errors.extend(
                        ['No matching salt environment for environment '
                         '\'{0}\' found'.format(saltenv)]
                    )
                # if we did not found any sls in the fileserver listing, this
                # may be because the sls was generated or added later, we can
                # try to directly execute it, and if it fails, anyway it will
                # return the former error
                if not statefiles:
                    statefiles = [sls_match]

                for sls in statefiles:
                    r_env = '{0}:{1}'.format(saltenv, sls)
                    if r_env in mods:
                        continue
                    state, errors = self.render_state(
                        sls, saltenv, mods, matches)
                    if state:
                        self.merge_included_states(highstate, state, errors)
                    for i, error in enumerate(errors[:]):
                        if 'is not available' in error:
                            # match SLS foobar in environment
                            this_sls = 'SLS {0} in saltenv'.format(
                                sls_match)
                            if this_sls in error:
                                errors[i] = (
                                    'No matching sls found for \'{0}\' '
                                    'in env \'{1}\''.format(sls_match, saltenv))
                    all_errors.extend(errors)

        self.clean_duplicate_extends(highstate)
        return highstate, all_errors

    def clean_duplicate_extends(self, highstate):
        if '__extend__' in highstate:
            highext = []
            for items in (six.iteritems(ext) for ext in highstate['__extend__']):
                for item in items:
                    if item not in highext:
                        highext.append(item)
            highstate['__extend__'] = [{t[0]: t[1]} for t in highext]

    def merge_included_states(self, highstate, state, errors):
        # The extend members can not be treated as globally unique:
        if '__extend__' in state:
            highstate.setdefault('__extend__',
                                 []).extend(state.pop('__extend__'))
        if '__exclude__' in state:
            highstate.setdefault('__exclude__',
                                 []).extend(state.pop('__exclude__'))
        for id_ in state:
            if id_ in highstate:
                if highstate[id_] != state[id_]:
                    errors.append((
                            'Detected conflicting IDs, SLS'
                            ' IDs need to be globally unique.\n    The'
                            ' conflicting ID is \'{0}\' and is found in SLS'
                            ' \'{1}:{2}\' and SLS \'{3}:{4}\'').format(
                                    id_,
                                    highstate[id_]['__env__'],
                                    highstate[id_]['__sls__'],
                                    state[id_]['__env__'],
                                    state[id_]['__sls__'])
                    )
        try:
            highstate.update(state)
        except ValueError:
            errors.append(
                'Error when rendering state with contents: {0}'.format(state)
            )

    def _check_pillar(self, force=False):
        '''
        Check the pillar for errors, refuse to run the state if there are
        errors in the pillar and return the pillar errors
        '''
        if force:
            return True
        if '_errors' in self.state.opts['pillar']:
            return False
        return True

    def matches_whitelist(self, matches, whitelist):
        '''
        Reads over the matches and returns a matches dict with just the ones
        that are in the whitelist
        '''
        if not whitelist:
            return matches
        ret_matches = {}
        if not isinstance(whitelist, list):
            whitelist = whitelist.split(',')
        for env in matches:
            for sls in matches[env]:
                if sls in whitelist:
                    ret_matches[env] = ret_matches[env] if env in ret_matches else []
                    ret_matches[env].append(sls)
        return ret_matches

    def call_highstate(self, exclude=None, cache=None, cache_name='highstate',
                       force=False, whitelist=None, orchestration_jid=None):
        '''
        Run the sequence to execute the salt highstate for this minion
        '''
        # Check that top file exists
        tag_name = 'no_|-states_|-states_|-None'
        ret = {tag_name: {
                'result': False,
                'comment': 'No states found for this minion',
                'name': 'No States',
                'changes': {},
                '__run_num__': 0,
        }}
        cfn = os.path.join(
                self.opts['cachedir'],
                '{0}.cache.p'.format(cache_name)
        )

        if cache:
            if os.path.isfile(cfn):
                with salt.utils.fopen(cfn, 'rb') as fp_:
                    high = self.serial.load(fp_)
                    return self.state.call_high(high, orchestration_jid)
        # File exists so continue
        err = []
        try:
            top = self.get_top()
        except SaltRenderError as err:
            ret[tag_name]['comment'] = 'Unable to render top file: '
            ret[tag_name]['comment'] += str(err.error)
            return ret
        except Exception:
            trb = traceback.format_exc()
            err.append(trb)
            return err
        err += self.verify_tops(top)
        matches = self.top_matches(top)
        if not matches:
            msg = 'No Top file or external nodes data matches found.'
            ret[tag_name]['comment'] = msg
            return ret
        matches = self.matches_whitelist(matches, whitelist)
        self.load_dynamic(matches)
        if not self._check_pillar(force):
            err += ['Pillar failed to render with the following messages:']
            err += self.state.opts['pillar']['_errors']
        else:
            high, errors = self.render_highstate(matches)
            if exclude:
                if isinstance(exclude, str):
                    exclude = exclude.split(',')
                if '__exclude__' in high:
                    high['__exclude__'].extend(exclude)
                else:
                    high['__exclude__'] = exclude
            err += errors
        if err:
            return err
        if not high:
            return ret
        cumask = os.umask(0o77)
        try:
            if salt.utils.is_windows():
                # Make sure cache file isn't read-only
                self.state.functions['cmd.run']('attrib -R "{0}"'.format(cfn), output_loglevel='quiet')
            with salt.utils.fopen(cfn, 'w+b') as fp_:
                try:
                    self.serial.dump(high, fp_)
                except TypeError:
                    # Can't serialize pydsl
                    pass
        except (IOError, OSError):
            msg = 'Unable to write to "state.highstate" cache file {0}'
            log.error(msg.format(cfn))

        os.umask(cumask)
        return self.state.call_high(high, orchestration_jid)

    def compile_highstate(self):
        '''
        Return just the highstate or the errors
        '''
        err = []
        top = self.get_top()
        err += self.verify_tops(top)
        matches = self.top_matches(top)
        high, errors = self.render_highstate(matches)
        err += errors

        if err:
            return err

        return high

    def compile_low_chunks(self):
        '''
        Compile the highstate but don't run it, return the low chunks to
        see exactly what the highstate will execute
        '''
        top = self.get_top()
        matches = self.top_matches(top)
        high, errors = self.render_highstate(matches)

        # If there is extension data reconcile it
        high, ext_errors = self.state.reconcile_extend(high)
        errors += ext_errors

        # Verify that the high data is structurally sound
        errors += self.state.verify_high(high)
        high, req_in_errors = self.state.requisite_in(high)
        errors += req_in_errors
        high = self.state.apply_exclude(high)

        if errors:
            return errors

        # Compile and verify the raw chunks
        chunks = self.state.compile_high_data(high)

        return chunks

    def compile_state_usage(self):
        '''
        Return all used and unused states for the minion based on the top match data
        '''
        err = []
        top = self.get_top()
        err += self.verify_tops(top)

        if err:
            return err

        matches = self.top_matches(top)
        state_usage = {}

        for saltenv, states in self.avail.items():
            env_usage = {
                'used': [],
                'unused': [],
                'count_all': 0,
                'count_used': 0,
                'count_unused': 0
            }

            env_matches = matches.get(saltenv)

            for state in states:
                env_usage['count_all'] += 1
                if state in env_matches:
                    env_usage['count_used'] += 1
                    env_usage['used'].append(state)
                else:
                    env_usage['count_unused'] += 1
                    env_usage['unused'].append(state)

            state_usage[saltenv] = env_usage

        return state_usage


class HighState(BaseHighState):
    '''
    Generate and execute the salt "High State". The High State is the
    compound state derived from a group of template files stored on the
    salt master or in the local cache.
    '''
    # a stack of active HighState objects during a state.highstate run
    stack = []

    def __init__(
            self,
            opts,
            pillar=None,
            jid=None,
            pillar_enc=None,
            proxy=None,
            context=None,
            mocked=False,
            loader='states'):
        self.opts = opts
        self.client = salt.fileclient.get_file_client(self.opts)
        BaseHighState.__init__(self, opts)
        self.state = State(
                           self.opts,
                           pillar,
                           jid,
                           pillar_enc,
                           proxy=proxy,
                           context=context,
                           mocked=mocked,
                           loader=loader)
        self.matcher = salt.minion.Matcher(self.opts)

        # tracks all pydsl state declarations globally across sls files
        self._pydsl_all_decls = {}

        # a stack of current rendering Sls objects, maintained and used by the pydsl renderer.
        self._pydsl_render_stack = []

    def push_active(self):
        self.stack.append(self)

    @classmethod
    def clear_active(cls):
        # Nuclear option
        #
        # Blow away the entire stack. Used primarily by the test runner but also
        # useful in custom wrappers of the HighState class, to reset the stack
        # to a fresh state.
        cls.stack = []

    @classmethod
    def pop_active(cls):
        cls.stack.pop()

    @classmethod
    def get_active(cls):
        try:
            return cls.stack[-1]
        except IndexError:
            return None


class MasterState(State):
    '''
    Create a State object for master side compiling
    '''
    def __init__(self, opts, minion):
        State.__init__(self, opts)

    def load_modules(self, data=None, proxy=None):
        '''
        Load the modules into the state
        '''
        log.info('Loading fresh modules for state activity')
        # Load a modified client interface that looks like the interface used
        # from the minion, but uses remote execution
        #
        self.functions = salt.client.FunctionWrapper(
                self.opts,
                self.opts['id']
                )
        # Load the states, but they should not be used in this class apart
        # from inspection
        self.utils = salt.loader.utils(self.opts)
        self.serializers = salt.loader.serializers(self.opts)
        self.states = salt.loader.states(self.opts, self.functions, self.utils, self.serializers)
        self.rend = salt.loader.render(self.opts, self.functions, states=self.states)


class MasterHighState(HighState):
    '''
    Execute highstate compilation from the master
    '''
    def __init__(self, master_opts, minion_opts, grains, id_,
                 saltenv=None):
        # Force the fileclient to be local
        opts = copy.deepcopy(minion_opts)
        opts['file_client'] = 'local'
        opts['file_roots'] = master_opts['master_roots']
        opts['renderer'] = master_opts['renderer']
        opts['state_top'] = master_opts['state_top']
        opts['id'] = id_
        opts['grains'] = grains
        HighState.__init__(self, opts)


class RemoteHighState(object):
    '''
    Manage gathering the data from the master
    '''
    def __init__(self, opts, grains):
        self.opts = opts
        self.grains = grains
        self.serial = salt.payload.Serial(self.opts)
        # self.auth = salt.crypt.SAuth(opts)
        self.channel = salt.transport.Channel.factory(self.opts['master_uri'])

    def compile_master(self):
        '''
        Return the state data from the master
        '''
        load = {'grains': self.grains,
                'opts': self.opts,
                'cmd': '_master_state'}
        try:
            return self.channel.send(load, tries=3, timeout=72000)
        except SaltReqTimeoutError:
            return {}<|MERGE_RESOLUTION|>--- conflicted
+++ resolved
@@ -1649,18 +1649,13 @@
         Call a state directly with the low data structure, verify data
         before processing.
         '''
-<<<<<<< HEAD
-        start_time = datetime.datetime.now()
+        utc_start_time = datetime.datetime.utcnow()
+        local_start_time = utc_start_time - (datetime.datetime.utcnow() - datetime.datetime.now())
         log.info('Running state [{0}] at time {1}'.format(
             low['name'].strip() if isinstance(low['name'], str)
                 else low['name'],
-            start_time.time().isoformat())
+            local_start_time.time().isoformat())
         )
-=======
-        utc_start_time = datetime.datetime.utcnow()
-        local_start_time = utc_start_time - (datetime.datetime.utcnow() - datetime.datetime.now())
-        log.info('Running state [{0}] at time {1}'.format(low['name'], local_start_time.time().isoformat()))
->>>>>>> 9a1550d3
         errors = self.verify_data(low)
         if errors:
             ret = {
@@ -1812,12 +1807,11 @@
         duration = (delta.seconds * 1000000 + delta.microseconds)/1000.0
         ret['duration'] = duration
         ret['__id__'] = low['__id__']
-<<<<<<< HEAD
         log.info(
             'Completed state [{0}] at time {1} duration_in_ms={2}'.format(
                 low['name'].strip() if isinstance(low['name'], str)
                     else low['name'],
-                finish_time.time().isoformat(),
+                local_finish_time.time().isoformat(),
                 duration
             )
         )
@@ -1857,9 +1851,6 @@
                                                 low['retry']['interval'],
                                                 low['retry']['until'],
                                                 low['retry']['splay'])])
-=======
-        log.info('Completed state [{0}] at time {1} duration_in_ms={2}'.format(low['name'], local_finish_time.time().isoformat(), duration))
->>>>>>> 9a1550d3
         return ret
 
     def verify_retry_data(self, retry_data):
