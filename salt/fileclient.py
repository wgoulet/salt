# -*- coding: utf-8 -*-
'''
Classes that manage file clients
'''
from __future__ import absolute_import

# Import python libs
import contextlib
import logging
import hashlib
import os
import shutil
import ftplib
from tornado.httputil import parse_response_start_line, HTTPInputError

# Import salt libs
from salt.exceptions import (
    CommandExecutionError, MinionError
)
import salt.client
import salt.crypt
import salt.loader
import salt.payload
import salt.transport
import salt.fileserver
import salt.utils
import salt.utils.files
import salt.utils.templates
import salt.utils.url
import salt.utils.gzip_util
import salt.utils.http
import salt.utils.s3
from salt.utils.locales import sdecode
from salt.utils.openstack.swift import SaltSwift

# pylint: disable=no-name-in-module,import-error
import salt.ext.six.moves.BaseHTTPServer as BaseHTTPServer
from salt.ext.six.moves.urllib.error import HTTPError, URLError
from salt.ext.six.moves.urllib.parse import urlparse, urlunparse
# pylint: enable=no-name-in-module,import-error

log = logging.getLogger(__name__)


def get_file_client(opts, pillar=False):
    '''
    Read in the ``file_client`` option and return the correct type of file
    server
    '''
    client = opts.get('file_client', 'remote')
    if pillar and client == 'local':
        client = 'pillar'
    return {
        'remote': RemoteClient,
        'local': FSClient,
        'pillar': LocalClient,
    }.get(client, RemoteClient)(opts)


class Client(object):
    '''
    Base class for Salt file interactions
    '''
    def __init__(self, opts):
        self.opts = opts
        self.serial = salt.payload.Serial(self.opts)

    # Add __setstate__ and __getstate__ so that the object may be
    # deep copied. It normally can't be deep copied because its
    # constructor requires an 'opts' parameter.
    # The TCP transport needs to be able to deep copy this class
    # due to 'salt.utils.context.ContextDict.clone'.
    def __setstate__(self, state):
        # This will polymorphically call __init__
        # in the derived class.
        self.__init__(state['opts'])

    def __getstate__(self):
        return {'opts': self.opts}

    def _check_proto(self, path):
        '''
        Make sure that this path is intended for the salt master and trim it
        '''
        if not path.startswith('salt://'):
            raise MinionError(u'Unsupported path: {0}'.format(path))
        file_path, saltenv = salt.utils.url.parse(path)
        return file_path

    def _file_local_list(self, dest):
        '''
        Helper util to return a list of files in a directory
        '''
        if os.path.isdir(dest):
            destdir = dest
        else:
            destdir = os.path.dirname(dest)

        filelist = set()

        for root, dirs, files in os.walk(destdir, followlinks=True):
            for name in files:
                path = os.path.join(root, name)
                filelist.add(path)

        return filelist

    @contextlib.contextmanager
<<<<<<< HEAD
    def _cache_loc(self, path, saltenv='base'):
        '''
        Return the local location to cache the file, cache dirs will be made
        '''
        dest = salt.utils.path_join(self.opts['cachedir'],
=======
    def _cache_loc(self, path, saltenv='base', env=None, cachedir=None):
        '''
        Return the local location to cache the file, cache dirs will be made
        '''
        if env is not None:
            salt.utils.warn_until(
                'Carbon',
                'Passing a salt environment should be done using \'saltenv\' '
                'not \'env\'. This functionality will be removed in Salt '
                'Carbon.'
            )
            # Backwards compatibility
            saltenv = env

        if cachedir is None:
            cachedir = self.opts['cachedir']
        elif not os.path.isabs(cachedir):
            cachedir = os.path.join(self.opts['cachedir'], cachedir)

        dest = salt.utils.path_join(cachedir,
>>>>>>> 3867af77
                                    'files',
                                    saltenv,
                                    path)
        destdir = os.path.dirname(dest)
        cumask = os.umask(63)
        if not os.path.isdir(destdir):
            # remove destdir if it is a regular file to avoid an OSError when
            # running os.makedirs below
            if os.path.isfile(destdir):
                os.remove(destdir)
            os.makedirs(destdir)
        yield dest
        os.umask(cumask)

    def get_file(self,
                 path,
                 dest='',
                 makedirs=False,
                 saltenv='base',
<<<<<<< HEAD
                 gzip=None):
=======
                 gzip=None,
                 env=None,
                 cachedir=None):
>>>>>>> 3867af77
        '''
        Copies a file from the local files or master depending on
        implementation
        '''
        raise NotImplementedError

    def file_list_emptydirs(self, saltenv='base', prefix=''):
        '''
        List the empty dirs
        '''
        raise NotImplementedError

<<<<<<< HEAD
    def cache_file(self, path, saltenv='base'):
=======
    def cache_file(self, path, saltenv='base', env=None, cachedir=None):
>>>>>>> 3867af77
        '''
        Pull a file down from the file server and store it in the minion
        file cache
        '''
<<<<<<< HEAD
        return self.get_url(path, '', True, saltenv)

    def cache_files(self, paths, saltenv='base'):
=======
        if env is not None:
            salt.utils.warn_until(
                'Carbon',
                'Passing a salt environment should be done using \'saltenv\' '
                'not \'env\'. This functionality will be removed in Salt '
                'Carbon.'
            )
            # Backwards compatibility
            saltenv = env

        return self.get_url(path, '', True, saltenv, cachedir=cachedir)

    def cache_files(self, paths, saltenv='base', env=None, cachedir=None):
>>>>>>> 3867af77
        '''
        Download a list of files stored on the master and put them in the
        minion file cache
        '''
        ret = []
        if isinstance(paths, str):
            paths = paths.split(',')
        for path in paths:
            ret.append(self.cache_file(path, saltenv, cachedir=cachedir))
        return ret

<<<<<<< HEAD
    def cache_master(self, saltenv='base'):
=======
    def cache_master(self, saltenv='base', env=None, cachedir=None):
>>>>>>> 3867af77
        '''
        Download and cache all files on a master in a specified environment
        '''
        ret = []
        for path in self.file_list(saltenv):
            ret.append(
                self.cache_file(
                    salt.utils.url.create(path), saltenv, cachedir=cachedir)
            )
        return ret

    def cache_dir(self, path, saltenv='base', include_empty=False,
<<<<<<< HEAD
                  include_pat=None, exclude_pat=None):
=======
                  include_pat=None, exclude_pat=None, env=None, cachedir=None):
>>>>>>> 3867af77
        '''
        Download all of the files in a subdir of the master
        '''
        ret = []

        path = self._check_proto(sdecode(path))
        # We want to make sure files start with this *directory*, use
        # '/' explicitly because the master (that's generating the
        # list of files) only runs on POSIX
        if not path.endswith('/'):
            path = path + '/'

        log.info(
            'Caching directory \'{0}\' for environment \'{1}\''.format(
                path, saltenv
            )
        )
        # go through the list of all files finding ones that are in
        # the target directory and caching them
        for fn_ in self.file_list(saltenv):
            fn_ = sdecode(fn_)
            if fn_.strip() and fn_.startswith(path):
                if salt.utils.check_include_exclude(
                        fn_, include_pat, exclude_pat):
                    fn_ = self.cache_file(
                        salt.utils.url.create(fn_), saltenv, cachedir=cachedir)
                    if fn_:
                        ret.append(fn_)

        if include_empty:
            # Break up the path into a list containing the bottom-level
            # directory (the one being recursively copied) and the directories
            # preceding it
            # separated = string.rsplit(path, '/', 1)
            # if len(separated) != 2:
            #     # No slashes in path. (So all files in saltenv will be copied)
            #     prefix = ''
            # else:
            #     prefix = separated[0]
            if cachedir is None:
                cachedir = self.opts['cachedir']
            elif not os.path.isabs(cachedir):
                cachedir = os.path.join(self.opts['cachdir'], cachedir)

            dest = salt.utils.path_join(cachedir, 'files', saltenv)
            for fn_ in self.file_list_emptydirs(saltenv):
                fn_ = sdecode(fn_)
                if fn_.startswith(path):
                    minion_dir = '{0}/{1}'.format(dest, fn_)
                    if not os.path.isdir(minion_dir):
                        os.makedirs(minion_dir)
                    ret.append(minion_dir)
        return ret

    def cache_local_file(self, path, **kwargs):
        '''
        Cache a local file on the minion in the localfiles cache
        '''
        dest = os.path.join(self.opts['cachedir'], 'localfiles',
                            path.lstrip('/'))
        destdir = os.path.dirname(dest)

        if not os.path.isdir(destdir):
            os.makedirs(destdir)

        shutil.copyfile(path, dest)
        return dest

    def file_local_list(self, saltenv='base'):
        '''
        List files in the local minion files and localfiles caches
        '''
        filesdest = os.path.join(self.opts['cachedir'], 'files', saltenv)
        localfilesdest = os.path.join(self.opts['cachedir'], 'localfiles')

        fdest = self._file_local_list(filesdest)
        ldest = self._file_local_list(localfilesdest)
        return sorted(fdest.union(ldest))

    def file_list(self, saltenv='base', prefix=''):
        '''
        This function must be overwritten
        '''
        return []

    def dir_list(self, saltenv='base', prefix=''):
        '''
        This function must be overwritten
        '''
        return []

    def symlink_list(self, saltenv='base', prefix=''):
        '''
        This function must be overwritten
        '''
        return {}

<<<<<<< HEAD
    def is_cached(self, path, saltenv='base'):
=======
    def is_cached(self, path, saltenv='base', env=None, cachedir=None):
>>>>>>> 3867af77
        '''
        Returns the full path to a file if it is cached locally on the minion
        otherwise returns a blank string
        '''
        if path.startswith('salt://'):
            path, senv = salt.utils.url.parse(path)
            if senv:
                saltenv = senv

        escaped = True if salt.utils.url.is_escaped(path) else False

        # also strip escape character '|'
        localsfilesdest = os.path.join(
            self.opts['cachedir'], 'localfiles', path.lstrip('|/'))
        filesdest = os.path.join(
            self.opts['cachedir'], 'files', saltenv, path.lstrip('|/'))
        extrndest = self._extrn_path(path, saltenv, cachedir=cachedir)

        if os.path.exists(filesdest):
            return salt.utils.url.escape(filesdest) if escaped else filesdest
        elif os.path.exists(localsfilesdest):
            return salt.utils.url.escape(localsfilesdest) \
                if escaped \
                else localsfilesdest
        elif os.path.exists(extrndest):
            return extrndest

        return ''

    def list_states(self, saltenv):
        '''
        Return a list of all available sls modules on the master for a given
        environment
        '''

        limit_traversal = self.opts.get('fileserver_limit_traversal', False)
        states = []

        if limit_traversal:
            if saltenv not in self.opts['file_roots']:
                log.warning(
                    'During an attempt to list states for saltenv \'{0}\', '
                    'the environment could not be found in the configured '
                    'file roots'.format(saltenv)
                )
                return states
            for path in self.opts['file_roots'][saltenv]:
                for root, dirs, files in os.walk(path, topdown=True):
                    log.debug('Searching for states in dirs {0} and files '
                              '{1}'.format(dirs, files))
                    if not [filename.endswith('.sls') for filename in files]:
                        #  Use shallow copy so we don't disturb the memory used by os.walk. Otherwise this breaks!
                        del dirs[:]
                    else:
                        for found_file in files:
                            stripped_root = os.path.relpath(root, path).replace('/', '.')
                            if salt.utils.is_windows():
                                stripped_root = stripped_root.replace('\\', '/')
                            if found_file.endswith(('.sls')):
                                if found_file.endswith('init.sls'):
                                    if stripped_root.endswith('.'):
                                        stripped_root = stripped_root.rstrip('.')
                                    states.append(stripped_root)
                                else:
                                    if not stripped_root.endswith('.'):
                                        stripped_root += '.'
                                    if stripped_root.startswith('.'):
                                        stripped_root = stripped_root.lstrip('.')
                                    states.append(stripped_root + found_file[:-4])
        else:
            for path in self.file_list(saltenv):
                if salt.utils.is_windows():
                    path = path.replace('\\', '/')
                if path.endswith('.sls'):
                    # is an sls module!
                    if path.endswith('{0}init.sls'.format('/')):
                        states.append(path.replace('/', '.')[:-9])
                    else:
                        states.append(path.replace('/', '.')[:-4])
        return states

    def get_state(self, sls, saltenv, cachedir=None):
        '''
        Get a state file from the master and store it in the local minion
        cache; return the location of the file
        '''
        if '.' in sls:
            sls = sls.replace('.', '/')
        sls_url = salt.utils.url.create(sls + '.sls')
        init_url = salt.utils.url.create(sls + '/init.sls')
        for path in [sls_url, init_url]:
            dest = self.cache_file(path, saltenv, cachedir=cachedir)
            if dest:
                return {'source': path, 'dest': dest}
        return {}

<<<<<<< HEAD
    def get_dir(self, path, dest='', saltenv='base', gzip=None):
=======
    def get_dir(self, path, dest='', saltenv='base', gzip=None, env=None,
                cachedir=None):
>>>>>>> 3867af77
        '''
        Get a directory recursively from the salt-master
        '''
        ret = []
        # Strip trailing slash
        path = self._check_proto(path).rstrip('/')
        # Break up the path into a list containing the bottom-level directory
        # (the one being recursively copied) and the directories preceding it
        separated = path.rsplit('/', 1)
        if len(separated) != 2:
            # No slashes in path. (This means all files in saltenv will be
            # copied)
            prefix = ''
        else:
            prefix = separated[0]

        # Copy files from master
        for fn_ in self.file_list(saltenv, prefix=path):
            # Prevent files in "salt://foobar/" (or salt://foo.sh) from
            # matching a path of "salt://foo"
            try:
                if fn_[len(path)] != '/':
                    continue
            except IndexError:
                continue
            # Remove the leading directories from path to derive
            # the relative path on the minion.
            minion_relpath = fn_[len(prefix):].lstrip('/')
            ret.append(
               self.get_file(
                  salt.utils.url.create(fn_),
                  '{0}/{1}'.format(dest, minion_relpath),
                  True, saltenv, gzip
               )
            )
        # Replicate empty dirs from master
        try:
            for fn_ in self.file_list_emptydirs(saltenv, prefix=path):
                # Prevent an empty dir "salt://foobar/" from matching a path of
                # "salt://foo"
                try:
                    if fn_[len(path)] != '/':
                        continue
                except IndexError:
                    continue
                # Remove the leading directories from path to derive
                # the relative path on the minion.
                minion_relpath = fn_[len(prefix):].lstrip('/')
                minion_mkdir = '{0}/{1}'.format(dest, minion_relpath)
                if not os.path.isdir(minion_mkdir):
                    os.makedirs(minion_mkdir)
                ret.append(minion_mkdir)
        except TypeError:
            pass
        ret.sort()
        return ret

<<<<<<< HEAD
    def get_url(self, url, dest, makedirs=False, saltenv='base', no_cache=False):
=======
    def get_url(self, url, dest, makedirs=False, saltenv='base', env=None,
                no_cache=False, cachedir=None):
>>>>>>> 3867af77
        '''
        Get a single file from a URL.
        '''
        url_data = urlparse(url)

        if url_data.scheme in ('file', ''):
            # Local filesystem
            if not os.path.isabs(url_data.path):
                raise CommandExecutionError(
                    'Path \'{0}\' is not absolute'.format(url_data.path)
                )
            return url_data.path

        if url_data.scheme == 'salt':
            return self.get_file(
                url, dest, makedirs, saltenv, cachedir=cachedir)
        if dest:
            destdir = os.path.dirname(dest)
            if not os.path.isdir(destdir):
                if makedirs:
                    os.makedirs(destdir)
                else:
                    return ''
        elif not no_cache:
            dest = self._extrn_path(url, saltenv, cachedir=cachedir)
            destdir = os.path.dirname(dest)
            if not os.path.isdir(destdir):
                os.makedirs(destdir)

        if url_data.scheme == 's3':
            try:
                def s3_opt(key, default=None):
                    '''Get value of s3.<key> from Minion config or from Pillar'''
                    if 's3.' + key in self.opts:
                        return self.opts['s3.' + key]
                    try:
                        return self.opts['pillar']['s3'][key]
                    except (KeyError, TypeError):
                        return default
                salt.utils.s3.query(method='GET',
                                    bucket=url_data.netloc,
                                    path=url_data.path[1:],
                                    return_bin=False,
                                    local_file=dest,
                                    action=None,
                                    key=s3_opt('key'),
                                    keyid=s3_opt('keyid'),
                                    service_url=s3_opt('service_url'),
                                    verify_ssl=s3_opt('verify_ssl', True),
                                    location=s3_opt('location'))
                return dest
            except Exception as exc:
                raise MinionError(
                    'Could not fetch from {0}. Exception: {1}'.format(url, exc)
                )
        if url_data.scheme == 'ftp':
            try:
                ftp = ftplib.FTP(url_data.hostname)
                ftp.login()
                with salt.utils.fopen(dest, 'wb') as fp_:
                    ftp.retrbinary('RETR {0}'.format(url_data.path), fp_.write)
                return dest
            except Exception as exc:
                raise MinionError('Could not retrieve {0} from FTP server. Exception: {1}'.format(url, exc))

        if url_data.scheme == 'swift':
            try:
                def swift_opt(key, default):
                    '''Get value of <key> from Minion config or from Pillar'''
                    if key in self.opts:
                        return self.opts[key]
                    try:
                        return self.opts['pillar'][key]
                    except (KeyError, TypeError):
                        return default

                swift_conn = SaltSwift(swift_opt('keystone.user', None),
                                       swift_opt('keystone.tenant', None),
                                       swift_opt('keystone.auth_url', None),
                                       swift_opt('keystone.password', None))

                swift_conn.get_object(url_data.netloc,
                                      url_data.path[1:],
                                      dest)
                return dest
            except Exception:
                raise MinionError('Could not fetch from {0}'.format(url))

        get_kwargs = {}
        if url_data.username is not None \
                and url_data.scheme in ('http', 'https'):
            netloc = url_data.netloc
            at_sign_pos = netloc.rfind('@')
            if at_sign_pos != -1:
                netloc = netloc[at_sign_pos + 1:]
            fixed_url = urlunparse(
                (url_data.scheme, netloc, url_data.path,
                 url_data.params, url_data.query, url_data.fragment))
            get_kwargs['auth'] = (url_data.username, url_data.password)
        else:
            fixed_url = url

        destfp = None
        try:
            # Tornado calls streaming_callback on redirect response bodies.
            # But we need streaming to support fetching large files (> RAM avail).
            # Here we working this around by disabling recording the body for redirections.
            # The issue is fixed in Tornado 4.3.0 so on_header callback could be removed
            # when we'll deprecate Tornado<4.3.0.
            # See #27093 and #30431 for details.

            # Use list here to make it writable inside the on_header callback. Simple bool doesn't
            # work here: on_header creates a new local variable instead. This could be avoided in
            # Py3 with 'nonlocal' statement. There is no Py2 alternative for this.
            write_body = [False]

            def on_header(hdr):
                try:
                    hdr = parse_response_start_line(hdr)
                except HTTPInputError:
                    # Not the first line, do nothing
                    return
                write_body[0] = hdr.code not in [301, 302, 303, 307]

            if no_cache:
                result = []

                def on_chunk(chunk):
                    if write_body[0]:
                        result.append(chunk)
            else:
                dest_tmp = "{0}.part".format(dest)
                destfp = salt.utils.fopen(dest_tmp, 'wb')

                def on_chunk(chunk):
                    if write_body[0]:
                        destfp.write(chunk)

            query = salt.utils.http.query(
                fixed_url,
                stream=True,
                streaming_callback=on_chunk,
                header_callback=on_header,
                username=url_data.username,
                password=url_data.password,
                **get_kwargs
            )
            if 'handle' not in query:
                raise MinionError('Error: {0}'.format(query['error']))
            if no_cache:
                return ''.join(result)
            else:
                destfp.close()
                destfp = None
                salt.utils.files.rename(dest_tmp, dest)
                return dest
        except HTTPError as exc:
            raise MinionError('HTTP error {0} reading {1}: {3}'.format(
                exc.code,
                url,
                *BaseHTTPServer.BaseHTTPRequestHandler.responses[exc.code]))
        except URLError as exc:
            raise MinionError('Error reading {0}: {1}'.format(url, exc.reason))
        finally:
            if destfp is not None:
                destfp.close()

    def get_template(
            self,
            url,
            dest,
            template='jinja',
            makedirs=False,
            saltenv='base',
<<<<<<< HEAD
=======
            env=None,
            cachedir=None,
>>>>>>> 3867af77
            **kwargs):
        '''
        Cache a file then process it as a template
        '''
        if 'env' in kwargs:
            salt.utils.warn_until(
                'Oxygen',
                'Parameter \'env\' has been detected in the argument list.  This '
                'parameter is no longer used and has been replaced by \'saltenv\' '
                'as of Salt Carbon.  This warning will be removed in Salt Oxygen.'
                )
            kwargs.pop('env')

        kwargs['saltenv'] = saltenv
        url_data = urlparse(url)
        sfn = self.cache_file(url, saltenv, cachedir=cachedir)
        if not os.path.exists(sfn):
            return ''
        if template in salt.utils.templates.TEMPLATE_REGISTRY:
            data = salt.utils.templates.TEMPLATE_REGISTRY[template](
                sfn,
                **kwargs
            )
        else:
            log.error('Attempted to render template with unavailable engine '
                      '{0}'.format(template))
            return ''
        if not data['result']:
            # Failed to render the template
            log.error(
                'Failed to render template with error: {0}'.format(
                    data['data']
                )
            )
            return ''
        if not dest:
            # No destination passed, set the dest as an extrn_files cache
            dest = self._extrn_path(url, saltenv, cachedir=cachedir)
            # If Salt generated the dest name, create any required dirs
            makedirs = True

        destdir = os.path.dirname(dest)
        if not os.path.isdir(destdir):
            if makedirs:
                os.makedirs(destdir)
            else:
                salt.utils.safe_rm(data['data'])
                return ''
        shutil.move(data['data'], dest)
        return dest

    def _extrn_path(self, url, saltenv, cachedir=None):
        '''
        Return the extn_filepath for a given url
        '''
        url_data = urlparse(url)
        if salt.utils.is_windows():
            netloc = salt.utils.sanitize_win_path_string(url_data.netloc)
        else:
            netloc = url_data.netloc

        if cachedir is None:
            cachedir = self.opts['cachedir']
        elif not os.path.isabs(cachedir):
            cachedir = os.path.join(self.opts['cachedir'], cachedir)

        return salt.utils.path_join(
            cachedir,
            'extrn_files',
            saltenv,
            netloc,
            url_data.path
        )


class LocalClient(Client):
    '''
    Use the local_roots option to parse a local file root
    '''
    def __init__(self, opts):
        Client.__init__(self, opts)

    def _find_file(self, path, saltenv='base'):
        '''
        Locate the file path
        '''
        fnd = {'path': '',
               'rel': ''}

        if saltenv not in self.opts['file_roots']:
            return fnd
        if salt.utils.url.is_escaped(path):
            # The path arguments are escaped
            path = salt.utils.url.unescape(path)
        for root in self.opts['file_roots'][saltenv]:
            full = os.path.join(root, path)
            if os.path.isfile(full):
                fnd['path'] = full
                fnd['rel'] = path
                return fnd
        return fnd

    def get_file(self,
                 path,
                 dest='',
                 makedirs=False,
                 saltenv='base',
<<<<<<< HEAD
                 gzip=None):
=======
                 gzip=None,
                 env=None,
                 cachedir=None):
>>>>>>> 3867af77
        '''
        Copies a file from the local files directory into :param:`dest`
        gzip compression settings are ignored for local files
        '''
        path = self._check_proto(path)
        fnd = self._find_file(path, saltenv)
        if not fnd['path']:
            return ''
        return fnd['path']

    def file_list(self, saltenv='base', prefix=''):
        '''
        Return a list of files in the given environment
        with optional relative prefix path to limit directory traversal
        '''
        ret = []
        if saltenv not in self.opts['file_roots']:
            return ret
        prefix = prefix.strip('/')
        for path in self.opts['file_roots'][saltenv]:
            for root, dirs, files in os.walk(
                os.path.join(path, prefix), followlinks=True
            ):
                for fname in files:
                    relpath = os.path.relpath(os.path.join(root, fname), path)
                    ret.append(sdecode(relpath))
        return ret

    def file_list_emptydirs(self, saltenv='base', prefix=''):
        '''
        List the empty dirs in the file_roots
        with optional relative prefix path to limit directory traversal
        '''
        ret = []
        prefix = prefix.strip('/')
        if saltenv not in self.opts['file_roots']:
            return ret
        for path in self.opts['file_roots'][saltenv]:
            for root, dirs, files in os.walk(
                os.path.join(path, prefix), followlinks=True
            ):
                if len(dirs) == 0 and len(files) == 0:
                    ret.append(sdecode(os.path.relpath(root, path)))
        return ret

    def dir_list(self, saltenv='base', prefix=''):
        '''
        List the dirs in the file_roots
        with optional relative prefix path to limit directory traversal
        '''
        ret = []
        if saltenv not in self.opts['file_roots']:
            return ret
        prefix = prefix.strip('/')
        for path in self.opts['file_roots'][saltenv]:
            for root, dirs, files in os.walk(
                os.path.join(path, prefix), followlinks=True
            ):
                ret.append(sdecode(os.path.relpath(root, path)))
        return ret

    def hash_file(self, path, saltenv='base'):
        '''
        Return the hash of a file, to get the hash of a file in the file_roots
        prepend the path with salt://<file on server> otherwise, prepend the
        file with / for a local file.
        '''
        ret = {}
        try:
            path = self._check_proto(path)
        except MinionError:
            if not os.path.isfile(path):
                err = 'Specified file {0} is not present to generate hash'
                log.warning(err.format(path))
                return ret
            else:
                opts_hash_type = self.opts.get('hash_type', 'md5')
                hash_type = getattr(hashlib, opts_hash_type)
                ret['hsum'] = salt.utils.get_hash(
                    path, form=hash_type)
                ret['hash_type'] = opts_hash_type
                return ret
        path = self._find_file(path, saltenv)['path']
        if not path:
            return {}
        ret = {}
        ret['hsum'] = salt.utils.get_hash(path, self.opts['hash_type'])
        ret['hash_type'] = self.opts['hash_type']
        return ret

    def list_env(self, saltenv='base'):
        '''
        Return a list of the files in the file server's specified environment
        '''
        return self.file_list(saltenv)

    def master_opts(self):
        '''
        Return the master opts data
        '''
        return self.opts

    def envs(self):
        '''
        Return the available environments
        '''
        ret = []
        for saltenv in self.opts['file_roots']:
            ret.append(saltenv)
        return ret

    def ext_nodes(self):
        '''
        Originally returned information via the external_nodes subsystem.
        External_nodes was deprecated and removed in
        2014.1.6 in favor of master_tops (which had been around since pre-0.17).
             salt-call --local state.show_top
        ends up here, but master_tops has not been extended to support
        show_top in a completely local environment yet.  It's worth noting
        that originally this fn started with
            if 'external_nodes' not in opts: return {}
        So since external_nodes is gone now, we are just returning the
        empty dict.
        '''
        return {}


class RemoteClient(Client):
    '''
    Interact with the salt master file server.
    '''
    def __init__(self, opts):
        Client.__init__(self, opts)
        self.channel = salt.transport.Channel.factory(self.opts)
        if hasattr(self.channel, 'auth'):
            self.auth = self.channel.auth
        else:
            self.auth = ''

    def _refresh_channel(self):
        '''
        Reset the channel, in the event of an interruption
        '''
        self.channel = salt.transport.Channel.factory(self.opts)
        return self.channel

    def get_file(self,
                 path,
                 dest='',
                 makedirs=False,
                 saltenv='base',
<<<<<<< HEAD
                 gzip=None):
=======
                 gzip=None,
                 env=None,
                 cachedir=None):
>>>>>>> 3867af77
        '''
        Get a single file from the salt-master
        path must be a salt server location, aka, salt://path/to/file, if
        dest is omitted, then the downloaded file will be placed in the minion
        cache
        '''
        path, senv = salt.utils.url.split_env(path)
        if senv:
            saltenv = senv

        # Check if file exists on server, before creating files and
        # directories
        hash_server = self.hash_file(path, saltenv)
        if hash_server == '':
            log.debug(
                'Could not find file from saltenv \'{0}\', \'{1}\''.format(
                    saltenv, path
                )
            )
            return False

        # Hash compare local copy with master and skip download
        # if no difference found.
        dest2check = dest
        if not dest2check:
            rel_path = self._check_proto(path)

            log.debug(
                'In saltenv \'{0}\', looking at rel_path \'{1}\' to resolve '
                '\'{2}\''.format(saltenv, rel_path, path)
            )
            with self._cache_loc(
                    rel_path, saltenv, cachedir=cachedir) as cache_dest:
                dest2check = cache_dest

        log.debug(
            'In saltenv \'{0}\', ** considering ** path \'{1}\' to resolve '
            '\'{2}\''.format(saltenv, dest2check, path)
        )

        if dest2check and os.path.isfile(dest2check):
            hash_local = self.hash_file(dest2check, saltenv)
            if hash_local == hash_server:
                log.info(
                    'Fetching file from saltenv \'{0}\', ** skipped ** '
                    'latest already in cache \'{1}\''.format(
                        saltenv, path
                    )
                )
                return dest2check

        log.debug(
            'Fetching file from saltenv \'{0}\', ** attempting ** '
            '\'{1}\''.format(saltenv, path)
        )
        d_tries = 0
        transport_tries = 0
        path = self._check_proto(path)
        load = {'path': path,
                'saltenv': saltenv,
                'cmd': '_serve_file'}
        if gzip:
            gzip = int(gzip)
            load['gzip'] = gzip

        fn_ = None
        if dest:
            destdir = os.path.dirname(dest)
            if not os.path.isdir(destdir):
                if makedirs:
                    os.makedirs(destdir)
                else:
                    return False
            fn_ = salt.utils.fopen(dest, 'wb+')
        else:
            log.debug('No dest file found {0}'.format(dest))

        while True:
            if not fn_:
                load['loc'] = 0
            else:
                load['loc'] = fn_.tell()
            data = self.channel.send(load)
            try:
                if not data['data']:
                    if not fn_ and data['dest']:
                        # This is a 0 byte file on the master
                        with self._cache_loc(
                                data['dest'],
                                saltenv,
                                cachedir=cachedir) as cache_dest:
                            dest = cache_dest
                            with salt.utils.fopen(cache_dest, 'wb+') as ofile:
                                ofile.write(data['data'])
                    if 'hsum' in data and d_tries < 3:
                        # Master has prompted a file verification, if the
                        # verification fails, re-download the file. Try 3 times
                        d_tries += 1
                        hsum = salt.utils.get_hash(dest, data.get('hash_type', 'md5'))
                        if hsum != data['hsum']:
                            log.warning('Bad download of file {0}, attempt {1} '
                                     'of 3'.format(path, d_tries))
                            continue
                    break
                if not fn_:
                    with self._cache_loc(
                            data['dest'],
                            saltenv,
                            cachedir=cachedir) as cache_dest:
                        dest = cache_dest
                        # If a directory was formerly cached at this path, then
                        # remove it to avoid a traceback trying to write the file
                        if os.path.isdir(dest):
                            salt.utils.rm_rf(dest)
                        fn_ = salt.utils.fopen(dest, 'wb+')
                if data.get('gzip', None):
                    data = salt.utils.gzip_util.uncompress(data['data'])
                else:
                    data = data['data']
                fn_.write(data)
            except (TypeError, KeyError) as e:
                transport_tries += 1
                log.warning('Data transport is broken, got: {0}, type: {1}, '
                            'exception: {2}, attempt {3} of 3'.format(
                                data, type(data), e, transport_tries)
                            )
                self._refresh_channel()
                if transport_tries > 3:
                    log.error('Data transport is broken, got: {0}, type: {1}, '
                              'exception: {2}, '
                              'Retry attempts exhausted'.format(
                                data, type(data), e)
                            )
                    break

        if fn_:
            fn_.close()
            log.info(
                'Fetching file from saltenv \'{0}\', ** done ** '
                '\'{1}\''.format(saltenv, path)
            )
        else:
            log.debug(
                'In saltenv \'{0}\', we are ** missing ** the file '
                '\'{1}\''.format(saltenv, path)
            )

        return dest

    def file_list(self, saltenv='base', prefix=''):
        '''
        List the files on the master
        '''
        load = {'saltenv': saltenv,
                'prefix': prefix,
                'cmd': '_file_list'}

        return [sdecode(fn_) for fn_ in self.channel.send(load)]

    def file_list_emptydirs(self, saltenv='base', prefix=''):
        '''
        List the empty dirs on the master
        '''
        load = {'saltenv': saltenv,
                'prefix': prefix,
                'cmd': '_file_list_emptydirs'}
        self.channel.send(load)

    def dir_list(self, saltenv='base', prefix=''):
        '''
        List the dirs on the master
        '''
        load = {'saltenv': saltenv,
                'prefix': prefix,
                'cmd': '_dir_list'}
        return self.channel.send(load)

    def symlink_list(self, saltenv='base', prefix=''):
        '''
        List symlinked files and dirs on the master
        '''
        load = {'saltenv': saltenv,
                'prefix': prefix,
                'cmd': '_symlink_list'}
        return self.channel.send(load)

    def hash_file(self, path, saltenv='base'):
        '''
        Return the hash of a file, to get the hash of a file on the salt
        master file server prepend the path with salt://<file on server>
        otherwise, prepend the file with / for a local file.
        '''
        try:
            path = self._check_proto(path)
        except MinionError:
            if not os.path.isfile(path):
                err = 'Specified file {0} is not present to generate hash'
                log.warning(err.format(path))
                return {}
            else:
                ret = {}
                hash_type = self.opts.get('hash_type', 'md5')
                ret['hsum'] = salt.utils.get_hash(
                    path, form=hash_type)
                ret['hash_type'] = hash_type
                return ret
        load = {'path': path,
                'saltenv': saltenv,
                'cmd': '_file_hash'}
        return self.channel.send(load)

    def list_env(self, saltenv='base'):
        '''
        Return a list of the files in the file server's specified environment
        '''
        load = {'saltenv': saltenv,
                'cmd': '_file_list'}
        return self.channel.send(load)

    def envs(self):
        '''
        Return a list of available environments
        '''
        load = {'cmd': '_file_envs'}
        return self.channel.send(load)

    def master_opts(self):
        '''
        Return the master opts data
        '''
        load = {'cmd': '_master_opts'}
        return self.channel.send(load)

    def ext_nodes(self):
        '''
        Return the metadata derived from the external nodes system on the
        master.
        '''
        load = {'cmd': '_ext_nodes',
                'id': self.opts['id'],
                'opts': self.opts}
        if self.auth:
            load['tok'] = self.auth.gen_token('salt')
        return self.channel.send(load)


class FSClient(RemoteClient):
    '''
    A local client that uses the RemoteClient but substitutes the channel for
    the FSChan object
    '''
    def __init__(self, opts):  # pylint: disable=W0231
        self.opts = opts
        self.channel = salt.fileserver.FSChan(opts)
        self.auth = DumbAuth()


class DumbAuth(object):
    '''
    The dumbauth class is used to stub out auth calls fired from the FSClient
    subsystem
    '''
    def gen_token(self, clear_tok):
        return clear_tok<|MERGE_RESOLUTION|>--- conflicted
+++ resolved
@@ -106,34 +106,16 @@
         return filelist
 
     @contextlib.contextmanager
-<<<<<<< HEAD
-    def _cache_loc(self, path, saltenv='base'):
+    def _cache_loc(self, path, saltenv='base', cachedir=None):
         '''
         Return the local location to cache the file, cache dirs will be made
         '''
-        dest = salt.utils.path_join(self.opts['cachedir'],
-=======
-    def _cache_loc(self, path, saltenv='base', env=None, cachedir=None):
-        '''
-        Return the local location to cache the file, cache dirs will be made
-        '''
-        if env is not None:
-            salt.utils.warn_until(
-                'Carbon',
-                'Passing a salt environment should be done using \'saltenv\' '
-                'not \'env\'. This functionality will be removed in Salt '
-                'Carbon.'
-            )
-            # Backwards compatibility
-            saltenv = env
-
         if cachedir is None:
             cachedir = self.opts['cachedir']
         elif not os.path.isabs(cachedir):
             cachedir = os.path.join(self.opts['cachedir'], cachedir)
 
         dest = salt.utils.path_join(cachedir,
->>>>>>> 3867af77
                                     'files',
                                     saltenv,
                                     path)
@@ -153,13 +135,8 @@
                  dest='',
                  makedirs=False,
                  saltenv='base',
-<<<<<<< HEAD
-                 gzip=None):
-=======
                  gzip=None,
-                 env=None,
                  cachedir=None):
->>>>>>> 3867af77
         '''
         Copies a file from the local files or master depending on
         implementation
@@ -172,34 +149,14 @@
         '''
         raise NotImplementedError
 
-<<<<<<< HEAD
-    def cache_file(self, path, saltenv='base'):
-=======
-    def cache_file(self, path, saltenv='base', env=None, cachedir=None):
->>>>>>> 3867af77
+    def cache_file(self, path, saltenv='base', cachedir=None):
         '''
         Pull a file down from the file server and store it in the minion
         file cache
         '''
-<<<<<<< HEAD
-        return self.get_url(path, '', True, saltenv)
-
-    def cache_files(self, paths, saltenv='base'):
-=======
-        if env is not None:
-            salt.utils.warn_until(
-                'Carbon',
-                'Passing a salt environment should be done using \'saltenv\' '
-                'not \'env\'. This functionality will be removed in Salt '
-                'Carbon.'
-            )
-            # Backwards compatibility
-            saltenv = env
-
         return self.get_url(path, '', True, saltenv, cachedir=cachedir)
 
-    def cache_files(self, paths, saltenv='base', env=None, cachedir=None):
->>>>>>> 3867af77
+    def cache_files(self, paths, saltenv='base', cachedir=None):
         '''
         Download a list of files stored on the master and put them in the
         minion file cache
@@ -211,11 +168,7 @@
             ret.append(self.cache_file(path, saltenv, cachedir=cachedir))
         return ret
 
-<<<<<<< HEAD
-    def cache_master(self, saltenv='base'):
-=======
-    def cache_master(self, saltenv='base', env=None, cachedir=None):
->>>>>>> 3867af77
+    def cache_master(self, saltenv='base', cachedir=None):
         '''
         Download and cache all files on a master in a specified environment
         '''
@@ -228,11 +181,7 @@
         return ret
 
     def cache_dir(self, path, saltenv='base', include_empty=False,
-<<<<<<< HEAD
-                  include_pat=None, exclude_pat=None):
-=======
-                  include_pat=None, exclude_pat=None, env=None, cachedir=None):
->>>>>>> 3867af77
+                  include_pat=None, exclude_pat=None, cachedir=None):
         '''
         Download all of the files in a subdir of the master
         '''
@@ -330,11 +279,7 @@
         '''
         return {}
 
-<<<<<<< HEAD
-    def is_cached(self, path, saltenv='base'):
-=======
-    def is_cached(self, path, saltenv='base', env=None, cachedir=None):
->>>>>>> 3867af77
+    def is_cached(self, path, saltenv='base', cachedir=None):
         '''
         Returns the full path to a file if it is cached locally on the minion
         otherwise returns a blank string
@@ -431,12 +376,8 @@
                 return {'source': path, 'dest': dest}
         return {}
 
-<<<<<<< HEAD
-    def get_dir(self, path, dest='', saltenv='base', gzip=None):
-=======
-    def get_dir(self, path, dest='', saltenv='base', gzip=None, env=None,
+    def get_dir(self, path, dest='', saltenv='base', gzip=None,
                 cachedir=None):
->>>>>>> 3867af77
         '''
         Get a directory recursively from the salt-master
         '''
@@ -494,12 +435,8 @@
         ret.sort()
         return ret
 
-<<<<<<< HEAD
-    def get_url(self, url, dest, makedirs=False, saltenv='base', no_cache=False):
-=======
-    def get_url(self, url, dest, makedirs=False, saltenv='base', env=None,
+    def get_url(self, url, dest, makedirs=False, saltenv='base',
                 no_cache=False, cachedir=None):
->>>>>>> 3867af77
         '''
         Get a single file from a URL.
         '''
@@ -674,11 +611,7 @@
             template='jinja',
             makedirs=False,
             saltenv='base',
-<<<<<<< HEAD
-=======
-            env=None,
             cachedir=None,
->>>>>>> 3867af77
             **kwargs):
         '''
         Cache a file then process it as a template
@@ -786,13 +719,8 @@
                  dest='',
                  makedirs=False,
                  saltenv='base',
-<<<<<<< HEAD
-                 gzip=None):
-=======
                  gzip=None,
-                 env=None,
                  cachedir=None):
->>>>>>> 3867af77
         '''
         Copies a file from the local files directory into :param:`dest`
         gzip compression settings are ignored for local files
@@ -944,13 +872,8 @@
                  dest='',
                  makedirs=False,
                  saltenv='base',
-<<<<<<< HEAD
-                 gzip=None):
-=======
                  gzip=None,
-                 env=None,
                  cachedir=None):
->>>>>>> 3867af77
         '''
         Get a single file from the salt-master
         path must be a salt server location, aka, salt://path/to/file, if
