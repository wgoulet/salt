# -*- coding: utf-8 -*-
'''
daemontools service module. This module will create daemontools type
service watcher.

This module is compatible with the :mod:`service <salt.states.service>` states,
so it can be used to maintain services using the ``provider`` argument:

.. code-block:: yaml

    myservice:
      service.running:
        - provider: daemontools
'''
from __future__ import absolute_import

# Import python libs
import logging
import os
import os.path
import re

# Import salt libs
import salt.utils
from salt.exceptions import CommandExecutionError

# Function alias to not shadow built-ins.
__func_alias__ = {
    'reload_': 'reload'
}

log = logging.getLogger(__name__)

VALID_SERVICE_DIRS = [
    '/service',
    '/var/service',
    '/etc/service',
]
SERVICE_DIR = None
for service_dir in VALID_SERVICE_DIRS:
    if os.path.exists(service_dir):
        SERVICE_DIR = service_dir
        break


def __virtual__():
    # Ensure that daemontools is installed properly.
    BINS = frozenset(('svc', 'supervise', 'svok'))
    return all(salt.utils.which(b) for b in BINS)


def _service_path(name):
    '''
    build service path
    '''
    if not SERVICE_DIR:
        raise CommandExecutionError("Could not find service directory.")
    return '{0}/{1}'.format(SERVICE_DIR, name)


#-- states.service  compatible args
def start(name):
    '''
    Starts service via daemontools

    CLI Example:

    .. code-block:: bash

        salt '*' daemontools.start <service name>
    '''
    __salt__['file.remove']('{0}/down'.format(_service_path(name)))
    cmd = 'svc -u {0}'.format(_service_path(name))
    return not __salt__['cmd.retcode'](cmd, python_shell=False)


#-- states.service compatible args
def stop(name):
    '''
    Stops service via daemontools

    CLI Example:

    .. code-block:: bash

        salt '*' daemontools.stop <service name>
    '''
    __salt__['file.touch']('{0}/down'.format(_service_path(name)))
    cmd = 'svc -d {0}'.format(_service_path(name))
    return not __salt__['cmd.retcode'](cmd, python_shell=False)


def term(name):
    '''
    Send a TERM to service via daemontools

    CLI Example:

    .. code-block:: bash

        salt '*' daemontools.term <service name>
    '''
    cmd = 'svc -t {0}'.format(_service_path(name))
    return not __salt__['cmd.retcode'](cmd, python_shell=False)


#-- states.service compatible
def reload_(name):
    '''
    Wrapper for term()

    CLI Example:

    .. code-block:: bash

        salt '*' daemontools.reload <service name>
    '''
    term(name)


#-- states.service compatible
def restart(name):
    '''
    Restart service via daemontools. This will stop/start service

    CLI Example:

    .. code-block:: bash

        salt '*' daemontools.restart <service name>
    '''
    ret = 'restart False'
    if stop(name) and start(name):
        ret = 'restart True'
    return ret


#-- states.service compatible
def full_restart(name):
    '''
    Calls daemontools.restart() function

    CLI Example:

    .. code-block:: bash

        salt '*' daemontools.full_restart <service name>
    '''
    restart(name)


#-- states.service compatible
def status(name, sig=None):
    '''
    Return the status for a service via daemontools, return pid if running

    CLI Example:

    .. code-block:: bash

        salt '*' daemontools.status <service name>
    '''
    cmd = 'svstat {0}'.format(_service_path(name))
    out = __salt__['cmd.run_stdout'](cmd, python_shell=False)
    try:
        pid = re.search(r'\(pid (\d+)\)', out).group(1)
    except AttributeError:
        pid = ''
    return pid


def available(name):
    '''
    Returns ``True`` if the specified service is available, otherwise returns
    ``False``.

    CLI Example:

    .. code-block:: bash

        salt '*' daemontools.available foo
    '''
    return name in get_all()


def missing(name):
    '''
    The inverse of daemontools.available.
    Returns ``True`` if the specified service is not available, otherwise returns
    ``False``.

    CLI Example:

    .. code-block:: bash

        salt '*' daemontools.missing foo
    '''
    return name not in get_all()


def get_all():
    '''
    Return a list of all available services

    CLI Example:

    .. code-block:: bash

        salt '*' daemontools.get_all
    '''
    if not SERVICE_DIR:
        raise CommandExecutionError("Could not find service directory.")
    #- List all daemontools services in
    return sorted(os.listdir(SERVICE_DIR))


def enabled(name, **kwargs):
    '''
    Return True if the named service is enabled, false otherwise
    A service is considered enabled if in your service directory:
    - an executable ./run file exist
    - a file named "down" does not exist

<<<<<<< HEAD
    .. versionadded:: 2015.5.6
=======
    .. versionadded:: 2015.5.7
>>>>>>> 82a51ceb

    name
        Service name

    CLI Example:

    .. code-block:: bash

        salt '*' daemontools.enabled <service name>
    '''
    if not available(name):
        log.error('Service {0} not found'.format(name))
        return False

    run_file = os.path.join(SERVICE_DIR, name, 'run')
    down_file = os.path.join(SERVICE_DIR, name, 'down')

    return (
        os.path.isfile(run_file) and
        os.access(run_file, os.X_OK) and not
        os.path.isfile(down_file)
    )


def disabled(name):
    '''
    Return True if the named service is enabled, false otherwise

    .. versionadded:: 2015.5.6

    CLI Example:

    .. code-block:: bash

        salt '*' daemontools.disabled <service name>
    '''
    return not enabled(name)<|MERGE_RESOLUTION|>--- conflicted
+++ resolved
@@ -221,11 +221,7 @@
     - an executable ./run file exist
     - a file named "down" does not exist
 
-<<<<<<< HEAD
-    .. versionadded:: 2015.5.6
-=======
     .. versionadded:: 2015.5.7
->>>>>>> 82a51ceb
 
     name
         Service name
