# -*- coding: utf-8 -*-
'''
Manage information about regular files, directories,
and special files on the minion, set/read user,
group, mode, and data
'''

from __future__ import absolute_import

# TODO: We should add the capability to do u+r type operations here
# some time in the future

from __future__ import print_function

# Import python libs
import contextlib  # For < 2.7 compat
import datetime
import difflib
import errno
import fileinput
import fnmatch
import itertools
import logging
import operator
import os
import re
import shutil
import stat
import sys
import tempfile
import time
import glob

# pylint: disable=import-error,no-name-in-module,redefined-builtin
from salt.ext.six import string_types
from salt.ext.six.moves import range, reduce, zip
from salt.ext.six.moves.urllib.parse import urlparse as _urlparse
# pylint: enable=import-error,no-name-in-module,redefined-builtin

try:
    import grp
    import pwd
except ImportError:
    pass

# Import salt libs
import salt.utils
import salt.utils.find
import salt.utils.filebuffer
import salt.utils.files
import salt.utils.atomicfile
from salt.exceptions import CommandExecutionError, SaltInvocationError

log = logging.getLogger(__name__)

__func_alias__ = {
    'makedirs_': 'makedirs'
}

HASHES = [
            ['sha512', 128],
            ['sha384', 96],
            ['sha256', 64],
            ['sha224', 56],
            ['sha1', 40],
            ['md5', 32],
         ]


def __virtual__():
    '''
    Only work on POSIX-like systems
    '''
    # win_file takes care of windows
    if salt.utils.is_windows():
        return False
    return True


def __clean_tmp(sfn):
    '''
    Clean out a template temp file
    '''
    if sfn.startswith(tempfile.gettempdir()):
        # Don't remove if it exists in file_roots (any saltenv)
        all_roots = itertools.chain.from_iterable(
                iter(__opts__['file_roots'].values()))
        in_roots = any(sfn.startswith(root) for root in all_roots)
        # Only clean up files that exist
        if os.path.exists(sfn) and not in_roots:
            os.remove(sfn)


def _error(ret, err_msg):
    '''
    Common function for setting error information for return dicts
    '''
    ret['result'] = False
    ret['comment'] = err_msg
    return ret


def _binary_replace(old, new):
    '''
    This function does NOT do any diffing, it just checks the old and new files
    to see if either is binary, and provides an appropriate string noting the
    difference between the two files. If neither file is binary, an empty
    string is returned.

    This function should only be run AFTER it has been determined that the
    files differ.
    '''
    old_isbin = not salt.utils.istextfile(old)
    new_isbin = not salt.utils.istextfile(new)
    if any((old_isbin, new_isbin)):
        if all((old_isbin, new_isbin)):
            return 'Replace binary file'
        elif old_isbin:
            return 'Replace binary file with text file'
        elif new_isbin:
            return 'Replace text file with binary file'
    return ''


def _get_bkroot():
    '''
    Get the location of the backup dir in the minion cache
    '''
    # Get the cachedir from the minion config
    return os.path.join(__salt__['config.get']('cachedir'), 'file_backup')


def gid_to_group(gid):
    '''
    Convert the group id to the group name on this system

    gid
        gid to convert to a group name

    CLI Example:

    .. code-block:: bash

        salt '*' file.gid_to_group 0
    '''
    try:
        gid = int(gid)
    except ValueError:
        # This is not an integer, maybe it's already the group name?
        gid = group_to_gid(gid)

    if gid == '':
        # Don't even bother to feed it to grp
        return ''

    try:
        return grp.getgrgid(gid).gr_name
    except (KeyError, NameError):
        return ''


def group_to_gid(group):
    '''
    Convert the group to the gid on this system

    group
        group to convert to its gid

    CLI Example:

    .. code-block:: bash

        salt '*' file.group_to_gid root
    '''
    if group is None:
        return ''
    try:
        if isinstance(group, int):
            return group
        return grp.getgrnam(group).gr_gid
    except KeyError:
        return ''


def get_gid(path, follow_symlinks=True):
    '''
    Return the id of the group that owns a given file

    path
        file or directory of which to get the gid

    follow_symlinks
        indicated if symlinks should be followed


    CLI Example:

    .. code-block:: bash

        salt '*' file.get_gid /etc/passwd

    .. versionchanged:: 0.16.4
        ``follow_symlinks`` option added
    '''
    return stats(os.path.expanduser(path), follow_symlinks=follow_symlinks).get('gid', -1)


def get_group(path, follow_symlinks=True):
    '''
    Return the group that owns a given file

    path
        file or directory of which to get the group

    follow_symlinks
        indicated if symlinks should be followed

    CLI Example:

    .. code-block:: bash

        salt '*' file.get_group /etc/passwd

    .. versionchanged:: 0.16.4
        ``follow_symlinks`` option added
    '''
    return stats(os.path.expanduser(path), follow_symlinks=follow_symlinks).get('group', False)


def uid_to_user(uid):
    '''
    Convert a uid to a user name

    uid
        uid to convert to a username

    CLI Example:

    .. code-block:: bash

        salt '*' file.uid_to_user 0
    '''
    try:
        return pwd.getpwuid(uid).pw_name
    except (KeyError, NameError):
        return ''


def user_to_uid(user):
    '''
    Convert user name to a uid

    user
        user name to convert to its uid

    CLI Example:

    .. code-block:: bash

        salt '*' file.user_to_uid root
    '''
    if user is None:
        user = salt.utils.get_user()
    try:
        if isinstance(user, int):
            return user
        return pwd.getpwnam(user).pw_uid
    except KeyError:
        return ''


def get_uid(path, follow_symlinks=True):
    '''
    Return the id of the user that owns a given file

    path
        file or directory of which to get the uid

    follow_symlinks
        indicated if symlinks should be followed

    CLI Example:

    .. code-block:: bash

        salt '*' file.get_uid /etc/passwd

    .. versionchanged:: 0.16.4
        ``follow_symlinks`` option added
    '''
    return stats(os.path.expanduser(path), follow_symlinks=follow_symlinks).get('uid', -1)


def get_user(path, follow_symlinks=True):
    '''
    Return the user that owns a given file

    path
        file or directory of which to get the user

    follow_symlinks
        indicated if symlinks should be followed

    CLI Example:

    .. code-block:: bash

        salt '*' file.get_user /etc/passwd

    .. versionchanged:: 0.16.4
        ``follow_symlinks`` option added
    '''
    return stats(os.path.expanduser(path), follow_symlinks=follow_symlinks).get('user', False)


def get_mode(path, follow_symlinks=True):
    '''
    Return the mode of a file

    path
        file or directory of which to get the mode

    follow_symlinks
        indicated if symlinks should be followed

    CLI Example:

    .. code-block:: bash

        salt '*' file.get_mode /etc/passwd

    .. versionchanged:: 2014.1.0
        ``follow_symlinks`` option added
    '''
    return stats(os.path.expanduser(path), follow_symlinks=follow_symlinks).get('mode', '')


def set_mode(path, mode):
    '''
    Set the mode of a file

    path
        file or directory of which to set the mode

    mode
        mode to set the path to

    CLI Example:

    .. code-block:: bash

        salt '*' file.set_mode /etc/passwd 0644
    '''
    path = os.path.expanduser(path)

    mode = str(mode).lstrip('0')
    if not mode:
        mode = '0'
    if not os.path.exists(path):
        raise CommandExecutionError('{0}: File not found'.format(path))
    try:
        os.chmod(path, int(mode, 8))
    except Exception:
        return 'Invalid Mode ' + mode
    return get_mode(path)


def lchown(path, user, group):
    '''
    Chown a file, pass the file the desired user and group without following
    symlinks.

    path
        path to the file or directory

    user
        user owner

    group
        group owner

    CLI Example:

    .. code-block:: bash

        salt '*' file.chown /etc/passwd root root
    '''
    path = os.path.expanduser(path)

    uid = user_to_uid(user)
    gid = group_to_gid(group)
    err = ''
    if uid == '':
        if user:
            err += 'User does not exist\n'
        else:
            uid = -1
    if gid == '':
        if group:
            err += 'Group does not exist\n'
        else:
            gid = -1

    return os.lchown(path, uid, gid)


def chown(path, user, group):
    '''
    Chown a file, pass the file the desired user and group

    path
        path to the file or directory

    user
        user owner

    group
        group owner

    CLI Example:

    .. code-block:: bash

        salt '*' file.chown /etc/passwd root root
    '''
    path = os.path.expanduser(path)

    uid = user_to_uid(user)
    gid = group_to_gid(group)
    err = ''
    if uid == '':
        if user:
            err += 'User does not exist\n'
        else:
            uid = -1
    if gid == '':
        if group:
            err += 'Group does not exist\n'
        else:
            gid = -1
    if not os.path.exists(path):
        try:
            # Broken symlinks will return false, but still need to be chowned
            return os.lchown(path, uid, gid)
        except OSError:
            pass
        err += 'File not found'
    if err:
        return err
    return os.chown(path, uid, gid)


def chgrp(path, group):
    '''
    Change the group of a file

    path
        path to the file or directory

    group
        group owner

    CLI Example:

    .. code-block:: bash

        salt '*' file.chgrp /etc/passwd root
    '''
    path = os.path.expanduser(path)

    user = get_user(path)
    return chown(path, user, group)


def get_sum(path, form='sha256'):
    '''
    Return the sum for the given file, default is md5, sha1, sha224, sha256,
    sha384, sha512 are supported

    path
        path to the file or directory

    form
        desired sum format

    CLI Example:

    .. code-block:: bash

        salt '*' file.get_sum /etc/passwd sha512
    '''
    path = os.path.expanduser(path)

    if not os.path.isfile(path):
        return 'File not found'
    return salt.utils.get_hash(path, form, 4096)


def get_hash(path, form='sha256', chunk_size=65536):
    '''
    Get the hash sum of a file

    This is better than ``get_sum`` for the following reasons:
        - It does not read the entire file into memory.
        - It does not return a string on error. The returned value of
            ``get_sum`` cannot really be trusted since it is vulnerable to
            collisions: ``get_sum(..., 'xyz') == 'Hash xyz not supported'``

    path
        path to the file or directory

    form
        desired sum format

    chunk_size
        amount to sum at once

    CLI Example:

    .. code-block:: bash

        salt '*' file.get_hash /etc/shadow
    '''
    return salt.utils.get_hash(os.path.expanduser(path), form, chunk_size)


def check_hash(path, file_hash):
    '''
    Check if a file matches the given hash string

    Returns true if the hash matched, otherwise false. Raises ValueError if
    the hash was not formatted correctly.

    path
        A file path
    hash
        A string in the form <hash_type>:<hash_value>. For example:
        ``md5:e138491e9d5b97023cea823fe17bac22``

    CLI Example:

    .. code-block:: bash

        salt '*' file.check_hash /etc/fstab md5:<md5sum>
    '''
    path = os.path.expanduser(path)

    hash_parts = file_hash.split(':', 1)
    if len(hash_parts) != 2:
        # Support "=" for backward compatibility.
        hash_parts = file_hash.split('=', 1)
        if len(hash_parts) != 2:
            raise ValueError('Bad hash format: {0!r}'.format(file_hash))
    hash_form, hash_value = hash_parts
    return get_hash(path, hash_form) == hash_value


def find(path, *args, **kwargs):
    '''
    Approximate the Unix ``find(1)`` command and return a list of paths that
    meet the specified criteria.

    The options include match criteria:

    .. code-block:: text

        name    = path-glob                 # case sensitive
        iname   = path-glob                 # case insensitive
        regex   = path-regex                # case sensitive
        iregex  = path-regex                # case insensitive
        type    = file-types                # match any listed type
        user    = users                     # match any listed user
        group   = groups                    # match any listed group
        size    = [+-]number[size-unit]     # default unit = byte
        mtime   = interval                  # modified since date
        grep    = regex                     # search file contents

    and/or actions:

    .. code-block:: text

        delete [= file-types]               # default type = 'f'
        exec    = command [arg ...]         # where {} is replaced by pathname
        print  [= print-opts]

    and/or depth criteria:

    .. code-block:: text

        maxdepth = maximum depth to transverse in path
        mindepth = minimum depth to transverse before checking files or directories

    The default action is ``print=path``

    ``path-glob``:

    .. code-block:: text

        *                = match zero or more chars
        ?                = match any char
        [abc]            = match a, b, or c
        [!abc] or [^abc] = match anything except a, b, and c
        [x-y]            = match chars x through y
        [!x-y] or [^x-y] = match anything except chars x through y
        {a,b,c}          = match a or b or c

    ``path-regex``: a Python Regex (regular expression) pattern to match pathnames

    ``file-types``: a string of one or more of the following:

    .. code-block:: text

        a: all file types
        b: block device
        c: character device
        d: directory
        p: FIFO (named pipe)
        f: plain file
        l: symlink
        s: socket

    ``users``: a space and/or comma separated list of user names and/or uids

    ``groups``: a space and/or comma separated list of group names and/or gids

    ``size-unit``:

    .. code-block:: text

        b: bytes
        k: kilobytes
        m: megabytes
        g: gigabytes
        t: terabytes

    interval:

    .. code-block:: text

        [<num>w] [<num>d] [<num>h] [<num>m] [<num>s]

        where:
            w: week
            d: day
            h: hour
            m: minute
            s: second

    print-opts: a comma and/or space separated list of one or more of the
    following:

    .. code-block:: text

        group: group name
        md5:   MD5 digest of file contents
        mode:  file permissions (as integer)
        mtime: last modification time (as time_t)
        name:  file basename
        path:  file absolute path
        size:  file size in bytes
        type:  file type
        user:  user name

    CLI Examples:

    .. code-block:: bash

        salt '*' file.find / type=f name=\\*.bak size=+10m
        salt '*' file.find /var mtime=+30d size=+10m print=path,size,mtime
        salt '*' file.find /var/log name=\\*.[0-9] mtime=+30d size=+10m delete
    '''
    if 'delete' in args:
        kwargs['delete'] = 'f'
    elif 'print' in args:
        kwargs['print'] = 'path'

    try:
        finder = salt.utils.find.Finder(kwargs)
    except ValueError as ex:
        return 'error: {0}'.format(ex)

    ret = [p for p in finder.find(os.path.expanduser(path))]
    ret.sort()
    return ret


def _sed_esc(string, escape_all=False):
    '''
    Escape single quotes and forward slashes
    '''
    special_chars = "^.[$()|*+?{"
    string = string.replace("'", "'\"'\"'").replace("/", "\\/")
    if escape_all is True:
        for char in special_chars:
            string = string.replace(char, "\\" + char)
    return string


def sed(path,
        before,
        after,
        limit='',
        backup='.bak',
        options='-r -e',
        flags='g',
        escape_all=False,
        negate_match=False):
    '''
    .. deprecated:: 0.17.0
       Use :py:func:`~salt.modules.file.replace` instead.

    Make a simple edit to a file

    Equivalent to:

    .. code-block:: bash

        sed <backup> <options> "/<limit>/ s/<before>/<after>/<flags> <file>"

    path
        The full path to the file to be edited
    before
        A pattern to find in order to replace with ``after``
    after
        Text that will replace ``before``
    limit : ``''``
        An initial pattern to search for before searching for ``before``
    backup : ``.bak``
        The file will be backed up before edit with this file extension;
        **WARNING:** each time ``sed``/``comment``/``uncomment`` is called will
        overwrite this backup
    options : ``-r -e``
        Options to pass to sed
    flags : ``g``
        Flags to modify the sed search; e.g., ``i`` for case-insensitive pattern
        matching
    negate_match : False
        Negate the search command (``!``)

        .. versionadded:: 0.17.0

    Forward slashes and single quotes will be escaped automatically in the
    ``before`` and ``after`` patterns.

    CLI Example:

    .. code-block:: bash

        salt '*' file.sed /etc/httpd/httpd.conf 'LogLevel warn' 'LogLevel info'
    '''
    # Largely inspired by Fabric's contrib.files.sed()
    # XXX:dc: Do we really want to always force escaping?
    #
    path = os.path.expanduser(path)

    if not os.path.exists(path):
        return False

    # Mandate that before and after are strings
    before = str(before)
    after = str(after)
    before = _sed_esc(before, escape_all)
    after = _sed_esc(after, escape_all)
    limit = _sed_esc(limit, escape_all)
    if sys.platform == 'darwin':
        options = options.replace('-r', '-E')

    cmd = (
        r'''sed {backup}{options} '{limit}{negate_match}s/{before}/{after}/{flags}' {path}'''
        .format(
            backup='-i{0} '.format(backup) if backup else '-i ',
            options=options,
            limit='/{0}/ '.format(limit) if limit else '',
            before=before,
            after=after,
            flags=flags,
            path=path,
            negate_match='!' if negate_match else '',
        )
    )

    return __salt__['cmd.run_all'](cmd)


def sed_contains(path,
                 text,
                 limit='',
                 flags='g'):
    '''
    .. deprecated:: 0.17.0
       Use :func:`search` instead.

    Return True if the file at ``path`` contains ``text``. Utilizes sed to
    perform the search (line-wise search).

    Note: the ``p`` flag will be added to any flags you pass in.

    CLI Example:

    .. code-block:: bash

        salt '*' file.contains /etc/crontab 'mymaintenance.sh'
    '''
    # Largely inspired by Fabric's contrib.files.contains()
    path = os.path.expanduser(path)

    if not os.path.exists(path):
        return False

    before = _sed_esc(str(text), False)
    limit = _sed_esc(str(limit), False)
    options = '-n -r -e'
    if sys.platform == 'darwin':
        options = options.replace('-r', '-E')

    cmd = r"sed {options} '{limit}s/{before}/$/{flags}' {path}".format(
        options=options,
        limit='/{0}/ '.format(limit) if limit else '',
        before=before,
        flags='p{0}'.format(flags),
        path=path)

    result = __salt__['cmd.run'](cmd)

    return bool(result)


def psed(path,
         before,
         after,
         limit='',
         backup='.bak',
         flags='gMS',
         escape_all=False,
         multi=False):
    '''
    .. deprecated:: 0.17.0
       Use :py:func:`~salt.modules.file.replace` instead.

    Make a simple edit to a file (pure Python version)

    Equivalent to:

    .. code-block:: bash

        sed <backup> <options> "/<limit>/ s/<before>/<after>/<flags> <file>"

    path
        The full path to the file to be edited
    before
        A pattern to find in order to replace with ``after``
    after
        Text that will replace ``before``
    limit : ``''``
        An initial pattern to search for before searching for ``before``
    backup : ``.bak``
        The file will be backed up before edit with this file extension;
        **WARNING:** each time ``sed``/``comment``/``uncomment`` is called will
        overwrite this backup
    flags : ``gMS``
        Flags to modify the search. Valid values are:
          - ``g``: Replace all occurrences of the pattern, not just the first.
          - ``I``: Ignore case.
          - ``L``: Make ``\\w``, ``\\W``, ``\\b``, ``\\B``, ``\\s`` and ``\\S``
            dependent on the locale.
          - ``M``: Treat multiple lines as a single line.
          - ``S``: Make `.` match all characters, including newlines.
          - ``U``: Make ``\\w``, ``\\W``, ``\\b``, ``\\B``, ``\\d``, ``\\D``,
            ``\\s`` and ``\\S`` dependent on Unicode.
          - ``X``: Verbose (whitespace is ignored).
    multi: ``False``
        If True, treat the entire file as a single line

    Forward slashes and single quotes will be escaped automatically in the
    ``before`` and ``after`` patterns.

    CLI Example:

    .. code-block:: bash

        salt '*' file.sed /etc/httpd/httpd.conf 'LogLevel warn' 'LogLevel info'
    '''
    # Largely inspired by Fabric's contrib.files.sed()
    # XXX:dc: Do we really want to always force escaping?
    #
    # Mandate that before and after are strings
    path = os.path.expanduser(path)

    multi = bool(multi)

    before = str(before)
    after = str(after)
    before = _sed_esc(before, escape_all)
    # The pattern to replace with does not need to be escaped!!!
    #after = _sed_esc(after, escape_all)
    limit = _sed_esc(limit, escape_all)

    shutil.copy2(path, '{0}{1}'.format(path, backup))

    with salt.utils.fopen(path, 'w') as ofile:
        with salt.utils.fopen('{0}{1}'.format(path, backup), 'r') as ifile:
            if multi is True:
                for line in ifile.readline():
                    ofile.write(_psed(line, before, after, limit, flags))
            else:
                ofile.write(_psed(ifile.read(), before, after, limit, flags))


RE_FLAG_TABLE = {'I': re.I,
                 'L': re.L,
                 'M': re.M,
                 'S': re.S,
                 'U': re.U,
                 'X': re.X}


def _psed(text,
          before,
          after,
          limit,
          flags):
    '''
    Does the actual work for file.psed, so that single lines can be passed in
    '''
    atext = text
    if limit:
        limit = re.compile(limit)
        comps = text.split(limit)
        atext = ''.join(comps[1:])

    count = 1
    if 'g' in flags:
        count = 0
        flags = flags.replace('g', '')

    aflags = 0
    for flag in flags:
        aflags |= RE_FLAG_TABLE[flag]

    before = re.compile(before, flags=aflags)
    text = re.sub(before, after, atext, count=count)

    return text


def uncomment(path,
              regex,
              char='#',
              backup='.bak'):
    '''
    .. deprecated:: 0.17.0
       Use :py:func:`~salt.modules.file.replace` instead.

    Uncomment specified commented lines in a file

    path
        The full path to the file to be edited
    regex
        A regular expression used to find the lines that are to be uncommented.
        This regex should not include the comment character. A leading ``^``
        character will be stripped for convenience (for easily switching
        between comment() and uncomment()).
    char : ``#``
        The character to remove in order to uncomment a line
    backup : ``.bak``
        The file will be backed up before edit with this file extension;
        **WARNING:** each time ``sed``/``comment``/``uncomment`` is called will
        overwrite this backup

    CLI Example:

    .. code-block:: bash

        salt '*' file.uncomment /etc/hosts.deny 'ALL: PARANOID'
    '''
    # Largely inspired by Fabric's contrib.files.uncomment()

    return sed(path,
               before=r'^([[:space:]]*){0}'.format(char),
               after=r'\1',
               limit=regex.lstrip('^'),
               backup=backup)


def comment(path,
            regex,
            char='#',
            backup='.bak'):
    '''
    .. deprecated:: 0.17.0
       Use :py:func:`~salt.modules.file.replace` instead.

    Comment out specified lines in a file

    path
        The full path to the file to be edited
    regex
        A regular expression used to find the lines that are to be commented;
        this pattern will be wrapped in parenthesis and will move any
        preceding/trailing ``^`` or ``$`` characters outside the parenthesis
        (e.g., the pattern ``^foo$`` will be rewritten as ``^(foo)$``)
    char : ``#``
        The character to be inserted at the beginning of a line in order to
        comment it out
    backup : ``.bak``
        The file will be backed up before edit with this file extension

        .. warning::

            This backup will be overwritten each time ``sed`` / ``comment`` /
            ``uncomment`` is called. Meaning the backup will only be useful
            after the first invocation.

    CLI Example:

    .. code-block:: bash

        salt '*' file.comment /etc/modules pcspkr
    '''
    # Largely inspired by Fabric's contrib.files.comment()

    regex = '{0}({1}){2}'.format(
            '^' if regex.startswith('^') else '',
            regex.lstrip('^').rstrip('$'),
            '$' if regex.endswith('$') else '')

    return sed(path,
               before=regex,
               after=r'{0}\1'.format(char),
               backup=backup)


def _get_flags(flags):
    '''
    Return an integer appropriate for use as a flag for the re module from a
    list of human-readable strings

    >>> _get_flags(['MULTILINE', 'IGNORECASE'])
    10
    '''
    if isinstance(flags, list):
        _flags_acc = []
        for flag in flags:
            _flag = getattr(re, flag.upper())

            if not isinstance(_flag, int):
                raise SaltInvocationError(
                    'Invalid re flag given: {0}'.format(flag)
                )

            _flags_acc.append(_flag)

        return reduce(operator.__or__, _flags_acc)

    return flags


def replace(path,
            pattern,
            repl,
            count=0,
            flags=0,
            bufsize=1,
            append_if_not_found=False,
            prepend_if_not_found=False,
            not_found_content=None,
            backup='.bak',
            dry_run=False,
            search_only=False,
            show_changes=True,
        ):
    '''
    .. versionadded:: 0.17.0

    Replace occurrences of a pattern in a file

    This is a pure Python implementation that wraps Python's :py:func:`~re.sub`.

    path
        Filesystem path to the file to be edited
    pattern
        Python's regular expression search
        https://docs.python.org/2/library/re.html
    repl
        The replacement text
    count
        Maximum number of pattern occurrences to be replaced
    flags (list or int)
        A list of flags defined in the :ref:`re module documentation
        <contents-of-module-re>`. Each list item should be a string that will
        correlate to the human-friendly flag name. E.g., ``['IGNORECASE',
        'MULTILINE']``. Note: multiline searches must specify ``file`` as the
        ``bufsize`` argument below.
    bufsize (int or str)
        How much of the file to buffer into memory at once. The
        default value ``1`` processes one line at a time. The special value
        ``file`` may be specified which will read the entire file into memory
        before processing. Note: multiline searches must specify ``file``
        buffering.
    append_if_not_found
        .. versionadded:: 2014.7.0

        If pattern is not found and set to ``True``
        then, the content will be appended to the file.
        Default is ``False``
    prepend_if_not_found
        .. versionadded:: 2014.7.0

        If pattern is not found and set to ``True``
        then, the content will be appended to the file.
        Default is ``False``
    not_found_content
        .. versionadded:: 2014.7.0

        Content to use for append/prepend if not found. If
        None (default), uses ``repl``. Useful when ``repl`` uses references to group in
        pattern.
    backup
        The file extension to use for a backup of the file before
        editing. Set to ``False`` to skip making a backup. Default
        is ``.bak``
    dry_run
        Don't make any edits to the file, Default is ``False``
    search_only
        Just search for the pattern; ignore the replacement;
        stop on the first match. Default is ``False``
    show_changes
        Output a unified diff of the old file and the new
        file. If ``False`` return a boolean if any changes were made.
        Default is ``True``

        .. note::

            Using this option will store two copies of the file in-memory
            (the original version and the edited version) in order to generate the
            diff.

    If an equal sign (``=``) appears in an argument to a Salt command it is
    interpreted as a keyword argument in the format ``key=val``. That
    processing can be bypassed in order to pass an equal sign through to the
    remote shell command by manually specifying the kwarg:

    .. code-block:: bash

        salt '*' file.replace /path/to/file pattern='=' repl=':'
        salt '*' file.replace /path/to/file pattern="bind-address\\s*=" repl='bind-address:'

    CLI Examples:

    .. code-block:: bash

        salt '*' file.replace /etc/httpd/httpd.conf 'LogLevel warn' 'LogLevel info'
        salt '*' file.replace /some/file 'before' 'after' flags='[MULTILINE, IGNORECASE]'
    '''
    path = os.path.expanduser(path)

    if not os.path.exists(path):
        raise SaltInvocationError('File not found: {0}'.format(path))

    if not salt.utils.istextfile(path):
        raise SaltInvocationError(
            'Cannot perform string replacements on a binary file: {0}'
            .format(path)
        )

    if search_only and (append_if_not_found or prepend_if_not_found):
        raise SaltInvocationError('Choose between search_only and append/prepend_if_not_found')

    if append_if_not_found and prepend_if_not_found:
        raise SaltInvocationError('Choose between append or prepend_if_not_found')

    flags_num = _get_flags(flags)
    cpattern = re.compile(pattern, flags_num)
    if bufsize == 'file':
        bufsize = os.path.getsize(path)

    # Search the file; track if any changes have been made for the return val
    has_changes = False
    orig_file = []  # used if show_changes
    new_file = []  # used if show_changes
    if not salt.utils.is_windows():
        pre_user = get_user(path)
        pre_group = get_group(path)
        pre_mode = __salt__['config.manage_mode'](get_mode(path))

    # Avoid TypeErrors by forcing repl to be a string
    repl = str(repl)
    try:
        fi_file = fileinput.input(path,
                        inplace=not dry_run,
                        backup=False if dry_run else backup,
                        bufsize=bufsize,
                        mode='rb')
        found = False
        for line in fi_file:

            if search_only:
                # Just search; bail as early as a match is found
                result = re.search(cpattern, line)

                if result:
                    return True  # `finally` block handles file closure
            else:
                result, nrepl = re.subn(cpattern, repl, line, count)

                # found anything? (even if no change)
                if nrepl > 0:
                    found = True

                # Identity check each potential change until one change is made
                if has_changes is False and result != line:
                    has_changes = True

                if show_changes:
                    orig_file.append(line)
                    new_file.append(result)

                if not dry_run:
                    print(result, end='', file=sys.stdout)
    finally:
        fi_file.close()

    if not found and (append_if_not_found or prepend_if_not_found):
        if None == not_found_content:
            not_found_content = repl
        if prepend_if_not_found:
            new_file.insert(0, not_found_content + '\n')
        else:
            # append_if_not_found
            # Make sure we have a newline at the end of the file
            if 0 != len(new_file):
                if not new_file[-1].endswith('\n'):
                    new_file[-1] += '\n'
            new_file.append(not_found_content + '\n')
        has_changes = True
        if not dry_run:
            # backup already done in filter part
            # write new content in the file while avoiding partial reads
            try:
                f = salt.utils.atomicfile.atomic_open(path, 'wb')
                for line in new_file:
                    f.write(line)
            finally:
                f.close()

    if not dry_run and not salt.utils.is_windows():
        check_perms(path, None, pre_user, pre_group, pre_mode)

    if show_changes:
        return ''.join(difflib.unified_diff(orig_file, new_file))

    return has_changes


def blockreplace(path,
        marker_start='#-- start managed zone --',
        marker_end='#-- end managed zone --',
        content='',
        append_if_not_found=False,
        prepend_if_not_found=False,
        backup='.bak',
        dry_run=False,
        show_changes=True,
        ):
    '''
    .. versionadded:: 2014.1.0

    Replace content of a text block in a file, delimited by line markers

    A block of content delimited by comments can help you manage several lines
    entries without worrying about old entries removal.

    .. note::

        This function will store two copies of the file in-memory (the original
        version and the edited version) in order to detect changes and only
        edit the targeted file if necessary.

    path
        Filesystem path to the file to be edited

    marker_start
        The line content identifying a line as the start of the content block.
        Note that the whole line containing this marker will be considered, so
        whitespace or extra content before or after the marker is included in
        final output

    marker_end
        The line content identifying a line as the end of the content block.
        Note that the whole line containing this marker will be considered, so
        whitespace or extra content before or after the marker is included in
        final output

    content
        The content to be used between the two lines identified by marker_start
        and marker_stop.

    append_if_not_found : False
        If markers are not found and set to ``True`` then, the markers and
        content will be appended to the file.

    prepend_if_not_found : False
        If markers are not found and set to ``True`` then, the markers and
        content will be prepended to the file.


    backup
        The file extension to use for a backup of the file if any edit is made.
        Set to ``False`` to skip making a backup.

    dry_run
        Don't make any edits to the file.

    show_changes
        Output a unified diff of the old file and the new file. If ``False``,
        return a boolean if any changes were made.

    CLI Example:

    .. code-block:: bash

        salt '*' file.blockreplace /etc/hosts '#-- start managed zone foobar : DO NOT EDIT --' \\
        '#-- end managed zone foobar --' $'10.0.1.1 foo.foobar\\n10.0.1.2 bar.foobar' True

    '''
    path = os.path.expanduser(path)

    if not os.path.exists(path):
        raise SaltInvocationError('File not found: {0}'.format(path))

    if append_if_not_found and prepend_if_not_found:
        raise SaltInvocationError('Choose between append or prepend_if_not_found')

    if not salt.utils.istextfile(path):
        raise SaltInvocationError(
            'Cannot perform string replacements on a binary file: {0}'
            .format(path)
        )

    # Search the file; track if any changes have been made for the return val
    has_changes = False
    orig_file = []
    new_file = []
    in_block = False
    old_content = ''
    done = False
    # we do not use in_place editing to avoid file attrs modifications when
    # no changes are required and to avoid any file access on a partially
    # written file.
    # we could also use salt.utils.filebuffer.BufferedReader
    try:
        fi_file = fileinput.input(path,
                    inplace=False, backup=False,
                    bufsize=1, mode='rb')
        for line in fi_file:

            result = line

            if marker_start in line:
                # managed block start found, start recording
                in_block = True

            else:
                if in_block:
                    if marker_end in line:
                        # end of block detected
                        in_block = False

                        # Check for multi-line '\n' terminated content as split will
                        # introduce an unwanted additional new line.
                        if content and content[-1] == '\n':
                            content = content[:-1]

                        # push new block content in file
                        for cline in content.split('\n'):
                            new_file.append(cline + '\n')

                        done = True

                    else:
                        # remove old content, but keep a trace
                        old_content += line
                        result = None
            # else: we are not in the marked block, keep saving things

            orig_file.append(line)
            if result is not None:
                new_file.append(result)
        # end for. If we are here without block management we maybe have some problems,
        # or we need to initialise the marked block

    finally:
        fi_file.close()

    if in_block:
        # unterminated block => bad, always fail
        raise CommandExecutionError(
            'Unterminated marked block. End of file reached before marker_end.'
        )

    if not done:
        if prepend_if_not_found:
            # add the markers and content at the beginning of file
            new_file.insert(0, marker_end + '\n')
            new_file.insert(0, content + '\n')
            new_file.insert(0, marker_start + '\n')
            done = True
        elif append_if_not_found:
            # Make sure we have a newline at the end of the file
            if 0 != len(new_file):
                if not new_file[-1].endswith('\n'):
                    new_file[-1] += '\n'
            # add the markers and content at the end of file
            new_file.append(marker_start + '\n')
            new_file.append(content + '\n')
            new_file.append(marker_end + '\n')
            done = True
        else:
            raise CommandExecutionError(
                'Cannot edit marked block. Markers were not found in file.'
            )

    if done:
        diff = ''.join(difflib.unified_diff(orig_file, new_file))
        has_changes = diff is not ''
        if has_changes and not dry_run:
            # changes detected
            # backup old content
            if backup is not False:
                shutil.copy2(path, '{0}{1}'.format(path, backup))

            # backup file attrs
            perms = {}
            perms['user'] = get_user(path)
            perms['group'] = get_group(path)
            perms['mode'] = __salt__['config.manage_mode'](get_mode(path))

            # write new content in the file while avoiding partial reads
            try:
                f = salt.utils.atomicfile.atomic_open(path, 'wb')
                for line in new_file:
                    f.write(line)
            finally:
                f.close()

            # this may have overwritten file attrs
            check_perms(path,
                    None,
                    perms['user'],
                    perms['group'],
                    perms['mode'])

        if show_changes:
            return diff

    return has_changes


def search(path,
        pattern,
        flags=0,
        bufsize=1,
        ):
    '''
    .. versionadded:: 0.17.0

    Search for occurrences of a pattern in a file

    Params are identical to :py:func:`~salt.modules.file.replace`.

    CLI Example:

    .. code-block:: bash

        salt '*' file.search /etc/crontab 'mymaintenance.sh'
    '''
    # This function wraps file.replace on purpose in order to enforce
    # consistent usage, compatible regex's, expected behavior, *and* bugs. :)
    # Any enhancements or fixes to one should affect the other.
    return replace(path,
            pattern,
            '',
            flags=flags,
            bufsize=bufsize,
            dry_run=True,
            search_only=True,
            show_changes=False)


def patch(originalfile, patchfile, options='', dry_run=False):
    '''
    .. versionadded:: 0.10.4

    Apply a patch to a file

    Equivalent to:

    .. code-block:: bash

        patch <options> <originalfile> <patchfile>

    originalfile
        The full path to the file or directory to be patched
    patchfile
        A patch file to apply to ``originalfile``
    options
        Options to pass to patch.

    CLI Example:

    .. code-block:: bash

        salt '*' file.patch /opt/file.txt /tmp/file.txt.patch
    '''
    if dry_run:
        if __grains__['kernel'] in ('FreeBSD', 'OpenBSD'):
            dry_run_opt = ' -C'
        else:
            dry_run_opt = ' --dry-run'
    else:
        dry_run_opt = ''
    cmd = 'patch {0}{1} "{2}" "{3}"'.format(
        options, dry_run_opt, originalfile, patchfile)
    return __salt__['cmd.run_all'](cmd)


def contains(path, text):
    '''
    .. deprecated:: 0.17.0
       Use :func:`search` instead.

    Return ``True`` if the file at ``path`` contains ``text``

    CLI Example:

    .. code-block:: bash

        salt '*' file.contains /etc/crontab 'mymaintenance.sh'
    '''
    path = os.path.expanduser(path)

    if not os.path.exists(path):
        return False

    stripped_text = str(text).strip()
    try:
        with salt.utils.filebuffer.BufferedReader(path) as breader:
            for chunk in breader:
                if stripped_text in chunk:
                    return True
        return False
    except (IOError, OSError):
        return False


def contains_regex(path, regex, lchar=''):
    '''
    .. deprecated:: 0.17.0
       Use :func:`search` instead.

    Return True if the given regular expression matches on any line in the text
    of a given file.

    If the lchar argument (leading char) is specified, it
    will strip `lchar` from the left side of each line before trying to match

    CLI Example:

    .. code-block:: bash

        salt '*' file.contains_regex /etc/crontab
    '''
    path = os.path.expanduser(path)

    if not os.path.exists(path):
        return False

    try:
        with salt.utils.fopen(path, 'r') as target:
            for line in target:
                if lchar:
                    line = line.lstrip(lchar)
                if re.search(regex, line):
                    return True
            return False
    except (IOError, OSError):
        return False


def contains_regex_multiline(path, regex):
    '''
    .. deprecated:: 0.17.0
       Use :func:`search` instead.

    Return True if the given regular expression matches anything in the text
    of a given file

    Traverses multiple lines at a time, via the salt BufferedReader (reads in
    chunks)

    CLI Example:

    .. code-block:: bash

        salt '*' file.contains_regex_multiline /etc/crontab '^maint'
    '''
    path = os.path.expanduser(path)

    if not os.path.exists(path):
        return False

    try:
        with salt.utils.filebuffer.BufferedReader(path) as breader:
            for chunk in breader:
                if re.search(regex, chunk, re.MULTILINE):
                    return True
            return False
    except (IOError, OSError):
        return False


def contains_glob(path, glob_expr):
    '''
    .. deprecated:: 0.17.0
       Use :func:`search` instead.

    Return ``True`` if the given glob matches a string in the named file

    CLI Example:

    .. code-block:: bash

        salt '*' file.contains_glob /etc/foobar '*cheese*'
    '''
    path = os.path.expanduser(path)

    if not os.path.exists(path):
        return False

    try:
        with salt.utils.filebuffer.BufferedReader(path) as breader:
            for chunk in breader:
                if fnmatch.fnmatch(chunk, glob_expr):
                    return True
            return False
    except (IOError, OSError):
        return False


def append(path, *args, **kwargs):
    '''
    .. versionadded:: 0.9.5

    Append text to the end of a file

    path
        path to file

    `*args`
        strings to append to file

    CLI Example:

    .. code-block:: bash

        salt '*' file.append /etc/motd \\
                "With all thine offerings thou shalt offer salt." \\
                "Salt is what makes things taste bad when it isn't in them."

    .. admonition:: Attention

        If you need to pass a string to append and that string contains
        an equal sign, you **must** include the argument name, args.
        For example:

        .. code-block:: bash

            salt '*' file.append /etc/motd args='cheese=spam'

            salt '*' file.append /etc/motd args="['cheese=spam','spam=cheese']"

    '''
    path = os.path.expanduser(path)

    # Largely inspired by Fabric's contrib.files.append()

    if 'args' in kwargs:
        if isinstance(kwargs['args'], list):
            args = kwargs['args']
        else:
            args = [kwargs['args']]

    with salt.utils.fopen(path, "r+") as ofile:
        # Make sure we have a newline at the end of the file
        try:
            ofile.seek(-1, os.SEEK_END)
        except IOError as exc:
            if exc.errno == errno.EINVAL or exc.errno == errno.ESPIPE:
                # Empty file, simply append lines at the beginning of the file
                pass
            else:
                raise
        else:
            if ofile.read(1) != '\n':
                ofile.seek(0, os.SEEK_END)
                ofile.write('\n')
            else:
                ofile.seek(0, os.SEEK_END)
        # Append lines
        for line in args:
            ofile.write('{0}\n'.format(line))

    return 'Wrote {0} lines to "{1}"'.format(len(args), path)


def prepend(path, *args, **kwargs):
    '''
    .. versionadded:: 2014.7.0

    Prepend text to the beginning of a file

    path
        path to file

    `*args`
        strings to prepend to the file

    CLI Example:

    .. code-block:: bash

        salt '*' file.prepend /etc/motd \\
                "With all thine offerings thou shalt offer salt." \\
                "Salt is what makes things taste bad when it isn't in them."

    .. admonition:: Attention

        If you need to pass a string to append and that string contains
        an equal sign, you **must** include the argument name, args.
        For example:

        .. code-block:: bash

            salt '*' file.prepend /etc/motd args='cheese=spam'

            salt '*' file.prepend /etc/motd args="['cheese=spam','spam=cheese']"

    '''
    path = os.path.expanduser(path)

    if 'args' in kwargs:
        if isinstance(kwargs['args'], list):
            args = kwargs['args']
        else:
            args = [kwargs['args']]

    try:
        with salt.utils.fopen(path) as fhr:
            contents = fhr.readlines()
    except IOError:
        contents = []

    preface = []
    for line in args:
        preface.append('{0}\n'.format(line))

    with salt.utils.fopen(path, "w") as ofile:
        contents = preface + contents
        ofile.write(''.join(contents))
    return 'Prepended {0} lines to "{1}"'.format(len(args), path)


def write(path, *args, **kwargs):
    '''
    .. versionadded:: 2014.7.0

    Write text to a file, overwriting any existing contents.

    path
        path to file

    `*args`
        strings to write to the file

    CLI Example:

    .. code-block:: bash

        salt '*' file.write /etc/motd \\
                "With all thine offerings thou shalt offer salt."

    .. admonition:: Attention

        If you need to pass a string to append and that string contains
        an equal sign, you **must** include the argument name, args.
        For example:

        .. code-block:: bash

            salt '*' file.write /etc/motd args='cheese=spam'

            salt '*' file.write /etc/motd args="['cheese=spam','spam=cheese']"

    '''
    path = os.path.expanduser(path)

    if 'args' in kwargs:
        if isinstance(kwargs['args'], list):
            args = kwargs['args']
        else:
            args = [kwargs['args']]

    contents = []
    for line in args:
        contents.append('{0}\n'.format(line))
    with salt.utils.fopen(path, "w") as ofile:
        ofile.write(''.join(contents))
    return 'Wrote {0} lines to "{1}"'.format(len(contents), path)


def touch(name, atime=None, mtime=None):
    '''
    .. versionadded:: 0.9.5

    Just like the ``touch`` command, create a file if it doesn't exist or
    simply update the atime and mtime if it already does.

    atime:
        Access time in Unix epoch time
    mtime:
        Last modification in Unix epoch time

    CLI Example:

    .. code-block:: bash

        salt '*' file.touch /var/log/emptyfile
    '''
    name = os.path.expanduser(name)

    if atime and atime.isdigit():
        atime = int(atime)
    if mtime and mtime.isdigit():
        mtime = int(mtime)
    try:
        if not os.path.exists(name):
            with salt.utils.fopen(name, 'a') as fhw:
                fhw.write('')

        if not atime and not mtime:
            times = None
        elif not mtime and atime:
            times = (atime, time.time())
        elif not atime and mtime:
            times = (time.time(), mtime)
        else:
            times = (atime, mtime)
        os.utime(name, times)

    except TypeError:
        raise SaltInvocationError('atime and mtime must be integers')
    except (IOError, OSError) as exc:
        raise CommandExecutionError(exc.strerror)

    return os.path.exists(name)


def seek_read(path, size, offset):
    '''
    .. versionadded:: 2014.1.0

    Seek to a position on a file and read it

    path
        path to file

    seek
        amount to read at once

    offset
        offset to start into the file

    CLI Example:

    .. code-block:: bash

        salt '*' file.seek_read /path/to/file 4096 0
    '''
    path = os.path.expanduser(path)
    try:
        seek_fh = os.open(path, os.O_RDONLY)
        os.lseek(seek_fh, int(offset), 0)
        data = os.read(seek_fh, int(size))
    finally:
        os.close(seek_fh)
    return data


def seek_write(path, data, offset):
    '''
    .. versionadded:: 2014.1.0

    Seek to a position on a file and write to it

    path
        path to file

    data
        data to write to file

    offset
        position in file to start writing

    CLI Example:

    .. code-block:: bash

        salt '*' file.seek_write /path/to/file 'some data' 4096
    '''
    path = os.path.expanduser(path)
    try:
        seek_fh = os.open(path, os.O_WRONLY)
        os.lseek(seek_fh, int(offset), 0)
        ret = os.write(seek_fh, data)
        os.fsync(seek_fh)
    finally:
        os.close(seek_fh)
    return ret


def truncate(path, length):
    '''
    .. versionadded:: 2014.1.0

    Seek to a position on a file and delete everything after that point

    path
        path to file

    length
        offset into file to truncate

    CLI Example:

    .. code-block:: bash

        salt '*' file.truncate /path/to/file 512
    '''
<<<<<<< HEAD
    path = os.path.expanduser(path)
    try:
        seek_fh = open(path, 'r+')
=======
    with salt.utils.fopen(path, 'r+') as seek_fh:
>>>>>>> 491d251f
        seek_fh.truncate(int(length))


def link(src, path):
    '''
    .. versionadded:: 2014.1.0

    Create a hard link to a file

    CLI Example:

    .. code-block:: bash

        salt '*' file.link /path/to/file /path/to/link
    '''
    src = os.path.expanduser(src)

    if not os.path.isabs(src):
        raise SaltInvocationError('File path must be absolute.')

    try:
        os.link(src, path)
        return True
    except (OSError, IOError):
        raise CommandExecutionError('Could not create {0!r}'.format(path))
    return False


def is_link(path):
    '''
    Check if the path is a symlink

    CLI Example:

    .. code-block:: bash

       salt '*' file.is_link /path/to/link
    '''
    # This function exists because os.path.islink does not support Windows,
    # therefore a custom function will need to be called. This function
    # therefore helps API consistency by providing a single function to call for
    # both operating systems.

    return os.path.islink(os.path.expanduser(path))


def symlink(src, path):
    '''
    Create a symbolic link to a file

    CLI Example:

    .. code-block:: bash

        salt '*' file.symlink /path/to/file /path/to/link
    '''
    path = os.path.expanduser(path)

    if not os.path.isabs(path):
        raise SaltInvocationError('File path must be absolute.')

    try:
        os.symlink(src, path)
        return True
    except (OSError, IOError):
        raise CommandExecutionError('Could not create {0!r}'.format(path))
    return False


def rename(src, dst):
    '''
    Rename a file or directory

    CLI Example:

    .. code-block:: bash

        salt '*' file.rename /path/to/src /path/to/dst
    '''
    src = os.path.expanduser(src)
    dst = os.path.expanduser(dst)

    if not os.path.isabs(src):
        raise SaltInvocationError('File path must be absolute.')

    try:
        os.rename(src, dst)
        return True
    except OSError:
        raise CommandExecutionError(
            'Could not rename {0!r} to {1!r}'.format(src, dst)
        )
    return False


def copy(src, dst, recurse=False, remove_existing=False):
    '''
    Copy a file or directory from source to dst

    In order to copy a directory, the recurse flag is required, and
    will by default overwrite files in the destination with the same path,
    and retain all other existing files. (similar to cp -r on unix)

    remove_existing will remove all files in the target directory,
    and then copy files from the source.

    CLI Example:

    .. code-block:: bash

        salt '*' file.copy /path/to/src /path/to/dst
        salt '*' file.copy /path/to/src_dir /path/to/dst_dir recurse=True
        salt '*' file.copy /path/to/src_dir /path/to/dst_dir recurse=True remove_existing=True

    '''
    src = os.path.expanduser(src)
    dst = os.path.expanduser(dst)

    if not os.path.isabs(src):
        raise SaltInvocationError('File path must be absolute.')

    if not salt.utils.is_windows():
        pre_user = get_user(src)
        pre_group = get_group(src)
        pre_mode = __salt__['config.manage_mode'](get_mode(src))

    try:
        if (os.path.exists(dst) and os.path.isdir(dst)) or os.path.isdir(src):
            if not recurse:
                raise SaltInvocationError(
                    "Cannot copy overwriting a directory without recurse flag set to true!")
            if remove_existing:
                if os.path.exists(dst):
                    shutil.rmtree(dst)
                shutil.copytree(src, dst)
            else:
                salt.utils.files.recursive_copy(src, dst)
        else:
            shutil.copyfile(src, dst)
    except OSError:
        raise CommandExecutionError(
            'Could not copy {0!r} to {1!r}'.format(src, dst)
        )

    if not salt.utils.is_windows():
        check_perms(dst, None, pre_user, pre_group, pre_mode)
    return True


def lstat(path):
    '''
    .. versionadded:: 2014.1.0

    Returns the lstat attributes for the given file or dir. Does not support
    symbolic links.

    CLI Example:

    .. code-block:: bash

        salt '*' file.lstat /path/to/file
    '''
    path = os.path.expanduser(path)

    if not os.path.isabs(path):
        raise SaltInvocationError('Path to file must be absolute.')

    try:
        lst = os.lstat(path)
        return dict((key, getattr(lst, key)) for key in ('st_atime', 'st_ctime',
            'st_gid', 'st_mode', 'st_mtime', 'st_nlink', 'st_size', 'st_uid'))
    except Exception:
        return {}


def access(path, mode):
    '''
    .. versionadded:: 2014.1.0

    Test whether the Salt process has the specified access to the file. One of
    the following modes must be specified:

    .. code-block::text

        f: Test the existence of the path
        r: Test the readability of the path
        w: Test the writability of the path
        x: Test whether the path can be executed

    CLI Example:

    .. code-block:: bash

        salt '*' file.access /path/to/file f
        salt '*' file.access /path/to/file x
    '''
    path = os.path.expanduser(path)

    if not os.path.isabs(path):
        raise SaltInvocationError('Path to link must be absolute.')

    modes = {'f': os.F_OK,
             'r': os.R_OK,
             'w': os.W_OK,
             'x': os.X_OK}

    if mode in modes:
        return os.access(path, modes[mode])
    elif mode in iter(modes.values()):
        return os.access(path, mode)
    else:
        raise SaltInvocationError('Invalid mode specified.')


def readlink(path):
    '''
    .. versionadded:: 2014.1.0

    Return the path that a symlink points to

    CLI Example:

    .. code-block:: bash

        salt '*' file.readlink /path/to/link
    '''
    path = os.path.expanduser(path)

    if not os.path.isabs(path):
        raise SaltInvocationError('Path to link must be absolute.')

    if not os.path.islink(path):
        raise SaltInvocationError('A valid link was not specified.')

    return os.readlink(path)


def readdir(path):
    '''
    .. versionadded:: 2014.1.0

    Return a list containing the contents of a directory

    CLI Example:

    .. code-block:: bash

        salt '*' file.readdir /path/to/dir/
    '''
    path = os.path.expanduser(path)

    if not os.path.isabs(path):
        raise SaltInvocationError('Dir path must be absolute.')

    if not os.path.isdir(path):
        raise SaltInvocationError('A valid directory was not specified.')

    dirents = ['.', '..']
    dirents.extend(os.listdir(path))
    return dirents


def statvfs(path):
    '''
    .. versionadded:: 2014.1.0

    Perform a statvfs call against the filesystem that the file resides on

    CLI Example:

    .. code-block:: bash

        salt '*' file.statvfs /path/to/file
    '''
    path = os.path.expanduser(path)

    if not os.path.isabs(path):
        raise SaltInvocationError('File path must be absolute.')

    try:
        stv = os.statvfs(path)
        return dict((key, getattr(stv, key)) for key in ('f_bavail', 'f_bfree',
            'f_blocks', 'f_bsize', 'f_favail', 'f_ffree', 'f_files', 'f_flag',
            'f_frsize', 'f_namemax'))
    except (OSError, IOError):
        raise CommandExecutionError('Could not create {0!r}'.format(link))
    return False


def stats(path, hash_type=None, follow_symlinks=True):
    '''
    Return a dict containing the stats for a given file

    CLI Example:

    .. code-block:: bash

        salt '*' file.stats /etc/passwd
    '''
    path = os.path.expanduser(path)

    ret = {}
    if not os.path.exists(path):
        try:
            # Broken symlinks will return False for os.path.exists(), but still
            # have a uid and gid
            pstat = os.lstat(path)
        except OSError:
            # Not a broken symlink, just a nonexistent path
            return ret
    else:
        if follow_symlinks:
            pstat = os.stat(path)
        else:
            pstat = os.lstat(path)
    ret['inode'] = pstat.st_ino
    ret['uid'] = pstat.st_uid
    ret['gid'] = pstat.st_gid
    ret['group'] = gid_to_group(pstat.st_gid)
    ret['user'] = uid_to_user(pstat.st_uid)
    ret['atime'] = pstat.st_atime
    ret['mtime'] = pstat.st_mtime
    ret['ctime'] = pstat.st_ctime
    ret['size'] = pstat.st_size
    ret['mode'] = str(oct(stat.S_IMODE(pstat.st_mode)))
    if hash_type:
        ret['sum'] = get_hash(path, hash_type)
    ret['type'] = 'file'
    if stat.S_ISDIR(pstat.st_mode):
        ret['type'] = 'dir'
    if stat.S_ISCHR(pstat.st_mode):
        ret['type'] = 'char'
    if stat.S_ISBLK(pstat.st_mode):
        ret['type'] = 'block'
    if stat.S_ISREG(pstat.st_mode):
        ret['type'] = 'file'
    if stat.S_ISLNK(pstat.st_mode):
        ret['type'] = 'link'
    if stat.S_ISFIFO(pstat.st_mode):
        ret['type'] = 'pipe'
    if stat.S_ISSOCK(pstat.st_mode):
        ret['type'] = 'socket'
    ret['target'] = os.path.realpath(path)
    return ret


def rmdir(path):
    '''
    .. versionadded:: 2014.1.0

    Remove the specified directory. Fails if a directory is not empty.

    CLI Example:

    .. code-block:: bash

        salt '*' file.rmdir /tmp/foo/
    '''
    path = os.path.expanduser(path)

    if not os.path.isabs(path):
        raise SaltInvocationError('File path must be absolute.')

    if not os.path.isdir(path):
        raise SaltInvocationError('A valid directory was not specified.')

    try:
        os.rmdir(path)
        return True
    except OSError as exc:
        return exc.strerror


def remove(path):
    '''
    Remove the named file

    CLI Example:

    .. code-block:: bash

        salt '*' file.remove /tmp/foo
    '''
    path = os.path.expanduser(path)

    if not os.path.isabs(path):
        raise SaltInvocationError('File path must be absolute.')

    try:
        if os.path.isfile(path) or os.path.islink(path):
            os.remove(path)
            return True
        elif os.path.isdir(path):
            shutil.rmtree(path)
            return True
    except (OSError, IOError) as exc:
        raise CommandExecutionError(
            'Could not remove {0!r}: {1}'.format(path, exc)
        )
    return False


def directory_exists(path):
    '''
    Tests to see if path is a valid directory.  Returns True/False.

    CLI Example:

    .. code-block:: bash

        salt '*' file.directory_exists /etc

    '''
    return os.path.isdir(os.path.expanduser(path))


def file_exists(path):
    '''
    Tests to see if path is a valid file.  Returns True/False.

    CLI Example:

    .. code-block:: bash

        salt '*' file.file_exists /etc/passwd

    '''
    return os.path.isfile(os.path.expanduser(path))


def path_exists_glob(path):
    '''
    Tests to see if path after expansion is a valid path (file or directory).
    Expansion allows usage of ? * and character ranges []. Tilde expansion
    is not supported. Returns True/False.

    .. versionadded:: Hellium

    CLI Example:

    .. code-block:: bash

        salt '*' file.path_exists_glob /etc/pam*/pass*

    '''
    return True if glob.glob(os.path.expanduser(path)) else False


def restorecon(path, recursive=False):
    '''
    Reset the SELinux context on a given path

    CLI Example:

    .. code-block:: bash

         salt '*' file.restorecon /home/user/.ssh/authorized_keys
    '''
    if recursive:
        cmd = 'restorecon -FR {0}'.format(path)
    else:
        cmd = 'restorecon -F {0}'.format(path)
    return not __salt__['cmd.retcode'](cmd)


def get_selinux_context(path):
    '''
    Get an SELinux context from a given path

    CLI Example:

    .. code-block:: bash

        salt '*' file.get_selinux_context /etc/hosts
    '''
    out = __salt__['cmd.run']('ls -Z {0}'.format(path))

    try:
        ret = re.search(r'\w+:\w+:\w+:\w+', out).group(0)
    except AttributeError:
        ret = 'No selinux context information is available for {0}'.format(path)

    return ret


def set_selinux_context(path,
                        user=None,
                        role=None,
                        type=None,    # pylint: disable=W0622
                        range=None):  # pylint: disable=W0622
    '''
    Set a specific SELinux label on a given path

    CLI Example:

    .. code-block:: bash

        salt '*' file.set_selinux_context path <role> <type> <range>
    '''
    if not any((user, role, type, range)):
        return False

    cmd = 'chcon '
    if user:
        cmd += '-u {0} '.format(user)
    if role:
        cmd += '-r {0} '.format(role)
    if type:
        cmd += '-t {0} '.format(type)
    if range:
        cmd += '-l {0} '.format(range)

    cmd += path
    ret = not __salt__['cmd.retcode'](cmd)
    if ret:
        return get_selinux_context(path)
    else:
        return ret


def source_list(source, source_hash, saltenv):
    '''
    Check the source list and return the source to use

    CLI Example:

    .. code-block:: bash

        salt '*' file.source_list salt://http/httpd.conf '{hash_type: 'md5', 'hsum': <md5sum>}' base
    '''
    # get the master file list
    if isinstance(source, list):
        mfiles = __salt__['cp.list_master'](saltenv)
        mdirs = __salt__['cp.list_master_dirs'](saltenv)
        for single in source:
            if isinstance(single, dict):
                single = next(iter(single))

            env_splitter = '?saltenv='
            if '?env=' in single:
                salt.utils.warn_until(
                    'Boron',
                    'Passing a salt environment should be done using '
                    '\'saltenv\' not \'env\'. This functionality will be '
                    'removed in Salt Boron.'
                )
                env_splitter = '?env='
            try:
                _, senv = single.split(env_splitter)
            except ValueError:
                continue
            else:
                mfiles += ['{0}?saltenv={1}'.format(f, senv)
                           for f in __salt__['cp.list_master'](senv)]
                mdirs += ['{0}?saltenv={1}'.format(d, senv)
                          for d in __salt__['cp.list_master_dirs'](senv)]

        ret = None
        for single in source:
            if isinstance(single, dict):
                # check the proto, if it is http or ftp then download the file
                # to check, if it is salt then check the master list
                if len(single) != 1:
                    continue
                single_src = next(iter(single))
                single_hash = single[single_src] if single[single_src] else source_hash
                proto = _urlparse(single_src).scheme
                if proto == 'salt':
                    if single_src[7:] in mfiles or single_src[7:] in mdirs:
                        ret = (single_src, single_hash)
                        break
                elif proto.startswith('http') or proto == 'ftp':
                    dest = salt.utils.mkstemp()
                    fn_ = __salt__['cp.get_url'](single_src, dest)
                    os.remove(fn_)
                    if fn_:
                        ret = (single_src, single_hash)
                        break
            elif isinstance(single, string_types):
                if single[7:] in mfiles or single[7:] in mdirs:
                    ret = (single, source_hash)
                    break
        if ret is None:
            # None of the list items matched
            raise CommandExecutionError(
                'none of the specified sources were found'
            )
        else:
            return ret
    else:
        return source, source_hash


def get_managed(
        name,
        template,
        source,
        source_hash,
        user,
        group,
        mode,
        saltenv,
        context,
        defaults,
        **kwargs):
    '''
    Return the managed file data for file.managed

    name
        location where the file lives on the server

    template
        template format

    source
        managed source file

    source_hash
        hash of the source file

    user
        user owner

    group
        group owner

    mode
        file mode

    context
        variables to add to the environment

    default
        default values of for context_dict


    CLI Example:

    .. code-block:: bash

        salt '*' file.get_managed /etc/httpd/conf.d/httpd.conf jinja salt://http/httpd.conf '{hash_type: 'md5', 'hsum': <md5sum>}' root root '755' base None None
    '''
    # Copy the file to the minion and templatize it
    sfn = ''
    source_sum = {}
    if template and source:
        sfn = __salt__['cp.cache_file'](source, saltenv)
        if not os.path.exists(sfn):
            return sfn, {}, 'Source file {0} not found'.format(source)
        if sfn == name:
            raise SaltInvocationError(
                'Source file cannot be the same as destination'
            )
        if template in salt.utils.templates.TEMPLATE_REGISTRY:
            context_dict = defaults if defaults else {}
            if context:
                context_dict.update(context)
            data = salt.utils.templates.TEMPLATE_REGISTRY[template](
                sfn,
                name=name,
                source=source,
                user=user,
                group=group,
                mode=mode,
                saltenv=saltenv,
                context=context_dict,
                salt=__salt__,
                pillar=__pillar__,
                grains=__grains__,
                opts=__opts__,
                **kwargs)
        else:
            return sfn, {}, ('Specified template format {0} is not supported'
                             ).format(template)

        if data['result']:
            sfn = data['data']
            hsum = get_hash(sfn)
            source_sum = {'hash_type': 'sha256',
                          'hsum': hsum}
        else:
            __clean_tmp(sfn)
            return sfn, {}, data['data']
    else:
        # Copy the file down if there is a source
        if source:
            if _urlparse(source).scheme == 'salt':
                source_sum = __salt__['cp.hash_file'](source, saltenv)
                if not source_sum:
                    return '', {}, 'Source file {0} not found'.format(source)
            elif source_hash:
                protos = ['salt', 'http', 'https', 'ftp', 'swift']
                if _urlparse(source_hash).scheme in protos:
                    # The source_hash is a file on a server
                    hash_fn = __salt__['cp.cache_file'](source_hash, saltenv)
                    if not hash_fn:
                        return '', {}, 'Source hash file {0} not found'.format(
                            source_hash)
                    source_sum = extract_hash(hash_fn, '', name)
                    if source_sum is None:
                        return '', {}, ('Source hash file {0} contains an invalid '
                            'hash format, it must be in the format <hash type>=<hash>.'
                            ).format(source_hash)

                else:
                    # The source_hash is a hash string
                    comps = source_hash.split('=')
                    if len(comps) < 2:
                        return '', {}, ('Source hash file {0} contains an '
                                        'invalid hash format, it must be in '
                                        'the format <hash type>=<hash>'
                                        ).format(source_hash)
                    source_sum['hsum'] = comps[1].strip()
                    source_sum['hash_type'] = comps[0].strip()
            else:
                return '', {}, ('Unable to determine upstream hash of'
                                ' source file {0}').format(source)
    return sfn, source_sum, ''


def extract_hash(hash_fn, hash_type='sha256', file_name=''):
    '''
    This routine is called from the :mod:`file.managed
    <salt.states.file.managed>` state to pull a hash from a remote file.
    Regular expressions are used line by line on the ``source_hash`` file, to
    find a potential candidate of the indicated hash type.  This avoids many
    problems of arbitrary file lay out rules. It specifically permits pulling
    hash codes from debian ``*.dsc`` files.

    For example:

    .. code-block:: yaml

        openerp_7.0-latest-1.tar.gz:
          file.managed:
            - name: /tmp/openerp_7.0-20121227-075624-1_all.deb
            - source: http://nightly.openerp.com/7.0/nightly/deb/openerp_7.0-20121227-075624-1.tar.gz
            - source_hash: http://nightly.openerp.com/7.0/nightly/deb/openerp_7.0-20121227-075624-1.dsc

    CLI Example:

    .. code-block:: bash

        salt '*' file.extract_hash /etc/foo sha512 /path/to/hash/file
    '''
    source_sum = None
    partial_id = False
    name_sought = os.path.basename(file_name)
    log.debug('modules.file.py - extract_hash(): Extracting hash for file '
              'named: {0}'.format(name_sought))
    with salt.utils.fopen(hash_fn, 'r') as hash_fn_fopen:
        for hash_variant in HASHES:
            if hash_type == '' or hash_type == hash_variant[0]:
                log.debug('modules.file.py - extract_hash(): Will use regex to get'
                    ' a purely hexadecimal number of length ({0}), presumably hash'
                    ' type : {1}'.format(hash_variant[1], hash_variant[0]))
                hash_fn_fopen.seek(0)
                for line in hash_fn_fopen.read().splitlines():
                    hash_array = re.findall(r'(?i)(?<![a-z0-9])[a-f0-9]{' + str(hash_variant[1]) + '}(?![a-z0-9])', line)
                    log.debug('modules.file.py - extract_hash(): From "line": {0} '
                              'got : {1}'.format(line, hash_array))
                    if hash_array:
                        if not partial_id:
                            source_sum = {'hsum': hash_array[0], 'hash_type': hash_variant[0]}
                            partial_id = True

                        log.debug('modules.file.py - extract_hash(): Found: {0} '
                                  '-- {1}'.format(source_sum['hash_type'],
                                                  source_sum['hsum']))

                        if re.search(name_sought, line):
                            source_sum = {'hsum': hash_array[0], 'hash_type': hash_variant[0]}
                            log.debug('modules.file.py - extract_hash: For {0} -- '
                                      'returning the {1} hash "{2}".'.format(
                                          name_sought,
                                          source_sum['hash_type'],
                                          source_sum['hsum']))
                            return source_sum

    if partial_id:
        log.debug('modules.file.py - extract_hash: Returning the partially '
                  'identified {0} hash "{1}".'.format(
                       source_sum['hash_type'], source_sum['hsum']))
    else:
        log.debug('modules.file.py - extract_hash: Returning None.')
    return source_sum


def check_perms(name, ret, user, group, mode, follow_symlinks=False):
    '''
    Check the permissions on files and chown if needed

    CLI Example:

    .. code-block:: bash

        salt '*' file.check_perms /etc/sudoers '{}' root root 400

    .. versionchanged:: 2014.1.3
        ``follow_symlinks`` option added
    '''
    name = os.path.expanduser(name)

    if not ret:
        ret = {'name': name,
               'changes': {},
               'comment': [],
               'result': True}
        orig_comment = ''
    else:
        orig_comment = ret['comment']
        ret['comment'] = []

    # Check permissions
    perms = {}
    cur = stats(name, follow_symlinks=follow_symlinks)
    if not cur:
        raise CommandExecutionError('{0} does not exist'.format(name))
    perms['luser'] = cur['user']
    perms['lgroup'] = cur['group']
    perms['lmode'] = __salt__['config.manage_mode'](cur['mode'])

    # Mode changes if needed
    if mode is not None:
        # File is a symlink, ignore the mode setting
        # if follow_symlinks is False
        if os.path.islink(name) and not follow_symlinks:
            pass
        else:
            mode = __salt__['config.manage_mode'](mode)
            if mode != perms['lmode']:
                if __opts__['test'] is True:
                    ret['changes']['mode'] = mode
                else:
                    set_mode(name, mode)
                    if mode != __salt__['config.manage_mode'](get_mode(name)):
                        ret['result'] = False
                        ret['comment'].append(
                            'Failed to change mode to {0}'.format(mode)
                        )
                    else:
                        ret['changes']['mode'] = mode
    # user/group changes if needed, then check if it worked
    if user:
        if user != perms['luser']:
            perms['cuser'] = user
    if group:
        if group != perms['lgroup']:
            perms['cgroup'] = group
    if 'cuser' in perms or 'cgroup' in perms:
        if not __opts__['test']:
            if os.path.islink(name) and not follow_symlinks:
                chown_func = lchown
            else:
                chown_func = chown
            if user is None:
                user = perms['luser']
            if group is None:
                group = perms['lgroup']
            try:
                chown_func(name, user, group)
            except OSError:
                ret['result'] = False

    if user:
        if isinstance(user, int):
            user = uid_to_user(user)
        if user != get_user(name, follow_symlinks=follow_symlinks) and user != '':
            if __opts__['test'] is True:
                ret['changes']['user'] = user
            else:
                ret['result'] = False
                ret['comment'].append('Failed to change user to {0}'
                                      .format(user))
        elif 'cuser' in perms and user != '':
            ret['changes']['user'] = user
    if group:
        if isinstance(group, int):
            group = gid_to_group(group)
        if group != get_group(name, follow_symlinks=follow_symlinks) and user != '':
            if __opts__['test'] is True:
                ret['changes']['group'] = group
            else:
                ret['result'] = False
                ret['comment'].append('Failed to change group to {0}'
                                      .format(group))
        elif 'cgroup' in perms and user != '':
            ret['changes']['group'] = group

    if isinstance(orig_comment, string_types):
        if orig_comment:
            ret['comment'].insert(0, orig_comment)
        ret['comment'] = '; '.join(ret['comment'])
    if __opts__['test'] is True and ret['changes']:
        ret['result'] = None
    return ret, perms


def check_managed(
        name,
        source,
        source_hash,
        user,
        group,
        mode,
        template,
        context,
        defaults,
        saltenv,
        contents=None,
        **kwargs):
    '''
    Check to see what changes need to be made for a file

    CLI Example:

    .. code-block:: bash

        salt '*' file.check_managed /etc/httpd/conf.d/httpd.conf salt://http/httpd.conf '{hash_type: 'md5', 'hsum': <md5sum>}' root, root, '755' jinja True None None base
    '''
    # If the source is a list then find which file exists
    source, source_hash = source_list(source,           # pylint: disable=W0633
                                      source_hash,
                                      saltenv)

    sfn = ''
    source_sum = None

    if contents is None:
        # Gather the source file from the server
        sfn, source_sum, comments = get_managed(
            name,
            template,
            source,
            source_hash,
            user,
            group,
            mode,
            saltenv,
            context,
            defaults,
            **kwargs)
        if comments:
            __clean_tmp(sfn)
            return False, comments
    changes = check_file_meta(name, sfn, source, source_sum, user,
                              group, mode, saltenv, template, contents)
    __clean_tmp(sfn)
    if changes:
        log.info(changes)
        comments = ['The following values are set to be changed:\n']
        comments.extend('{0}: {1}\n'.format(key, val)
                        for key, val in changes.items())
        return None, ''.join(comments)
    return True, 'The file {0} is in the correct state'.format(name)


def check_managed_changes(
        name,
        source,
        source_hash,
        user,
        group,
        mode,
        template,
        context,
        defaults,
        saltenv,
        contents=None,
        **kwargs):
    '''
    Return a dictionary of what changes need to be made for a file

    CLI Example:

    .. code-block:: bash

        salt '*' file.check_managed_changes /etc/httpd/conf.d/httpd.conf salt://http/httpd.conf '{hash_type: 'md5', 'hsum': <md5sum>}' root, root, '755' jinja True None None base
    '''
    # If the source is a list then find which file exists
    source, source_hash = source_list(source,           # pylint: disable=W0633
                                      source_hash,
                                      saltenv)

    sfn = ''
    source_sum = None

    if contents is None:
        # Gather the source file from the server
        sfn, source_sum, comments = get_managed(
            name,
            template,
            source,
            source_hash,
            user,
            group,
            mode,
            saltenv,
            context,
            defaults,
            **kwargs)
        if comments:
            __clean_tmp(sfn)
            return False, comments
    changes = check_file_meta(name, sfn, source, source_sum, user,
                              group, mode, saltenv, template, contents)
    __clean_tmp(sfn)
    return changes


def check_file_meta(
        name,
        sfn,
        source,
        source_sum,
        user,
        group,
        mode,
        saltenv,
        template=None,
        contents=None):
    '''
    Check for the changes in the file metadata.

    CLI Example:

    .. code-block:: bash

        salt '*' file.check_file_meta /etc/httpd/conf.d/httpd.conf salt://http/httpd.conf '{hash_type: 'md5', 'hsum': <md5sum>}' root, root, '755' base

    .. note::

        Supported hash types include sha512, sha384, sha256, sha224, sha1, and
        md5.
    '''
    changes = {}
    if not source_sum:
        source_sum = dict()
    lstats = stats(name, hash_type=source_sum.get('hash_type', None), follow_symlinks=False)
    if not lstats:
        changes['newfile'] = name
        return changes
    if 'hsum' in source_sum:
        if source_sum['hsum'] != lstats['sum']:
            if not sfn and source:
                sfn = __salt__['cp.cache_file'](source, saltenv)
            if sfn:
                if __salt__['config.option']('obfuscate_templates'):
                    changes['diff'] = '<Obfuscated Template>'
                else:
                    # Check to see if the files are bins
                    bdiff = _binary_replace(name, sfn)
                    if bdiff:
                        changes['diff'] = bdiff
                    else:
                        with contextlib.nested(
                                salt.utils.fopen(sfn, 'rb'),
                                salt.utils.fopen(name, 'rb')) as (src, name_):
                            slines = src.readlines()
                            nlines = name_.readlines()
                        changes['diff'] = \
                            ''.join(difflib.unified_diff(nlines, slines))
            else:
                changes['sum'] = 'Checksum differs'

    if contents is not None:
        # Write a tempfile with the static contents
        tmp = salt.utils.mkstemp(text=True)
        with salt.utils.fopen(tmp, 'w') as tmp_:
            tmp_.write(str(contents))
        # Compare the static contents with the named file
        with contextlib.nested(
                salt.utils.fopen(tmp, 'rb'),
                salt.utils.fopen(name, 'rb')) as (src, name_):
            slines = src.readlines()
            nlines = name_.readlines()
        if ''.join(nlines) != ''.join(slines):
            if __salt__['config.option']('obfuscate_templates'):
                changes['diff'] = '<Obfuscated Template>'
            else:
                if salt.utils.istextfile(name):
                    changes['diff'] = \
                        ''.join(difflib.unified_diff(nlines, slines))
                else:
                    changes['diff'] = 'Replace binary file with text file'

    if user is not None and user != lstats['user']:
        changes['user'] = user
    if group is not None and group != lstats['group']:
        changes['group'] = group
    # Normalize the file mode
    smode = __salt__['config.manage_mode'](lstats['mode'])
    mode = __salt__['config.manage_mode'](mode)
    if mode is not None and mode != smode:
        changes['mode'] = mode
    return changes


def get_diff(
        minionfile,
        masterfile,
        env=None,
        saltenv='base'):
    '''
    Return unified diff of file compared to file on master

    CLI Example:

    .. code-block:: bash

        salt '*' file.get_diff /home/fred/.vimrc salt://users/fred/.vimrc
    '''
    minionfile = os.path.expanduser(minionfile)

    ret = ''

    if isinstance(env, string_types):
        salt.utils.warn_until(
            'Boron',
            'Passing a salt environment should be done using \'saltenv\' not '
            '\'env\'. This functionality will be removed in Salt Boron.'
        )
        # Backwards compatibility
        saltenv = env

    if not os.path.exists(minionfile):
        ret = 'File {0} does not exist on the minion'.format(minionfile)
        return ret

    sfn = __salt__['cp.cache_file'](masterfile, saltenv)
    if sfn:
        with contextlib.nested(salt.utils.fopen(sfn, 'r'),
                               salt.utils.fopen(minionfile, 'r')) \
                as (src, name_):
            slines = src.readlines()
            nlines = name_.readlines()
        if ''.join(nlines) != ''.join(slines):
            bdiff = _binary_replace(minionfile, sfn)
            if bdiff:
                ret += bdiff
            else:
                ret += ''.join(difflib.unified_diff(nlines, slines,
                                                    minionfile, masterfile))
    else:
        ret = 'Failed to copy file from master'

    return ret


def manage_file(name,
                sfn,
                ret,
                source,
                source_sum,
                user,
                group,
                mode,
                saltenv,
                backup,
                makedirs=False,
                template=None,   # pylint: disable=W0613
                show_diff=True,
                contents=None,
                dir_mode=None,
                follow_symlinks=True):
    '''
    Checks the destination against what was retrieved with get_managed and
    makes the appropriate modifications (if necessary).

    name
        location to place the file

    sfn
        location of cached file on the minion

        This is the path to the file stored on the minion. This file is placed on the minion
        using cp.cache_file.  If the hash sum of that file matches the source_sum, we do not
        transfer the file to the minion again.

        This file is then grabbed and if it has template set, it renders the file to be placed
        into the correct place on the system using salt.files.utils.copyfile()

    source
        file reference on the master

    source_hash
        sum hash for source

    user
        user owner

    group
        group owner

    backup
        backup_mode

    makedirs
        make directories if they do not exist

    template
        format of templating

    show_diff
        Include diff in state return

    contents:
        contents to be placed in the file

    dir_mode
        mode for directories created with makedirs

    CLI Example:

    .. code-block:: bash

        salt '*' file.manage_file /etc/httpd/conf.d/httpd.conf '' '{}' salt://http/httpd.conf '{hash_type: 'md5', 'hsum': <md5sum>}' root root '755' base ''

    .. versionchanged:: 2014.7.0
        ``follow_symlinks`` option added

    '''
    name = os.path.expanduser(name)

    if not ret:
        ret = {'name': name,
               'changes': {},
               'comment': '',
               'result': True}

    # Check changes if the target file exists
    if os.path.isfile(name) or os.path.islink(name):
        if os.path.islink(name) and follow_symlinks:
            real_name = os.path.realpath(name)
        else:
            real_name = name

        # Only test the checksums on files with managed contents
        if source:
            name_sum = get_hash(real_name, source_sum['hash_type'])

        # Check if file needs to be replaced
        if source and source_sum['hsum'] != name_sum:
            if not sfn:
                sfn = __salt__['cp.cache_file'](source, saltenv)
            if not sfn:
                return _error(
                    ret, 'Source file {0} not found'.format(source))
            # If the downloaded file came from a non salt server source verify
            # that it matches the intended sum value
            if _urlparse(source).scheme != 'salt':
                dl_sum = get_hash(sfn, source_sum['hash_type'])
                if dl_sum != source_sum['hsum']:
                    ret['comment'] = ('File sum set for file {0} of {1} does '
                                      'not match real sum of {2}'
                                      ).format(name,
                                               source_sum['hsum'],
                                               dl_sum)
                    ret['result'] = False
                    return ret

            # Print a diff equivalent to diff -u old new
            if __salt__['config.option']('obfuscate_templates'):
                ret['changes']['diff'] = '<Obfuscated Template>'
            elif not show_diff:
                ret['changes']['diff'] = '<show_diff=False>'
            else:
                # Check to see if the files are bins
                bdiff = _binary_replace(real_name, sfn)
                if bdiff:
                    ret['changes']['diff'] = bdiff
                else:
                    with contextlib.nested(
                            salt.utils.fopen(sfn, 'rb'),
                            salt.utils.fopen(real_name, 'rb')) as (src, name_):
                        slines = src.readlines()
                        nlines = name_.readlines()

                    sndiff = ''.join(difflib.unified_diff(nlines, slines))
                    if sndiff:
                        ret['changes']['diff'] = sndiff

            # Pre requisites are met, and the file needs to be replaced, do it
            try:
                salt.utils.files.copyfile(sfn,
                                    real_name,
                                    __salt__['config.backup_mode'](backup),
                                    __opts__['cachedir'])
            except IOError:
                __clean_tmp(sfn)
                return _error(
                    ret, 'Failed to commit change, permission error')

        if contents is not None:
            # Write the static contents to a temporary file
            tmp = salt.utils.mkstemp(text=True)
            with salt.utils.fopen(tmp, 'w') as tmp_:
                tmp_.write(str(contents))

            # Compare contents of files to know if we need to replace
            with contextlib.nested(
                    salt.utils.fopen(tmp, 'rb'),
                    salt.utils.fopen(real_name, 'rb')) as (src, name_):
                slines = src.readlines()
                nlines = name_.readlines()
                different = ''.join(slines) != ''.join(nlines)

            if different:
                if __salt__['config.option']('obfuscate_templates'):
                    ret['changes']['diff'] = '<Obfuscated Template>'
                elif not show_diff:
                    ret['changes']['diff'] = '<show_diff=False>'
                else:
                    if salt.utils.istextfile(real_name):
                        ret['changes']['diff'] = \
                            ''.join(difflib.unified_diff(nlines, slines))
                    else:
                        ret['changes']['diff'] = \
                            'Replace binary file with text file'

                # Pre requisites are met, the file needs to be replaced, do it
                try:
                    salt.utils.files.copyfile(tmp,
                                        real_name,
                                        __salt__['config.backup_mode'](backup),
                                        __opts__['cachedir'])
                except IOError:
                    __clean_tmp(tmp)
                    return _error(
                        ret, 'Failed to commit change, permission error')
            __clean_tmp(tmp)

        # check for changing symlink to regular file here
        if os.path.islink(name) and not follow_symlinks:
            if not sfn:
                sfn = __salt__['cp.cache_file'](source, saltenv)
            if not sfn:
                return _error(
                    ret, 'Source file {0} not found'.format(source))
            # If the downloaded file came from a non salt server source verify
            # that it matches the intended sum value
            if _urlparse(source).scheme != 'salt':
                dl_sum = get_hash(sfn, source_sum['hash_type'])
                if dl_sum != source_sum['hsum']:
                    ret['comment'] = ('File sum set for file {0} of {1} does '
                                      'not match real sum of {2}'
                                      ).format(name,
                                               source_sum['hsum'],
                                               dl_sum)
                    ret['result'] = False
                    return ret

            try:
                salt.utils.files.copyfile(sfn,
                                    name,
                                    __salt__['config.backup_mode'](backup),
                                    __opts__['cachedir'])
            except IOError:
                __clean_tmp(sfn)
                return _error(
                    ret, 'Failed to commit change, permission error')

            ret['changes']['diff'] = \
                'Replace symbolic link with regular file'

        ret, _ = check_perms(name, ret, user, group, mode, follow_symlinks)

        if ret['changes']:
            ret['comment'] = 'File {0} updated'.format(name)

        elif not ret['changes'] and ret['result']:
            ret['comment'] = 'File {0} is in the correct state'.format(name)
        if sfn:
            __clean_tmp(sfn)
        return ret
    else:
        # Only set the diff if the file contents is managed
        if source:
            # It is a new file, set the diff accordingly
            ret['changes']['diff'] = 'New file'
            # Apply the new file
            if not sfn:
                sfn = __salt__['cp.cache_file'](source, saltenv)
            if not sfn:
                return _error(
                    ret, 'Source file {0} not found'.format(source))
            # If the downloaded file came from a non salt server source verify
            # that it matches the intended sum value
            if _urlparse(source).scheme != 'salt':
                dl_sum = get_hash(sfn, source_sum['hash_type'])
                if dl_sum != source_sum['hsum']:
                    ret['comment'] = ('File sum set for file {0} of {1} does '
                                      'not match real sum of {2}'
                                      ).format(name,
                                               source_sum['hsum'],
                                               dl_sum)
                    ret['result'] = False
                    return ret
            if not os.path.isdir(os.path.dirname(name)):
                if makedirs:
                    # check for existence of windows drive letter
                    if salt.utils.is_windows():
                        drive, _ = os.path.splitdrive(name)
                        if drive and not os.path.exists(drive):
                            __clean_tmp(sfn)
                            return _error(ret,
                                         '{0} drive not present'.format(drive))
                    if dir_mode is None and mode is not None:
                        # Add execute bit to each nonzero digit in the mode, if
                        # dir_mode was not specified. Otherwise, any
                        # directories created with makedirs_() below can't be
                        # listed via a shell.
                        mode_list = [x for x in str(mode)][-3:]
                        for idx in range(len(mode_list)):
                            if mode_list[idx] != '0':
                                mode_list[idx] = str(int(mode_list[idx]) | 1)
                        dir_mode = ''.join(mode_list)
                    makedirs_(name, user=user, group=group, mode=dir_mode)
                else:
                    __clean_tmp(sfn)
                    # No changes actually made
                    ret['changes'].pop('diff', None)
                    return _error(ret, 'Parent directory not present')
        else:
            if not os.path.isdir(os.path.dirname(name)):
                if makedirs:
                    # check for existence of windows drive letter
                    if salt.utils.is_windows():
                        drive, _ = os.path.splitdrive(name)
                        if drive and not os.path.exists(drive):
                            __clean_tmp(sfn)
                            return _error(ret,
                                         '{0} drive not present'.format(drive))
                    makedirs_(name, user=user, group=group,
                              mode=dir_mode or mode)
                else:
                    __clean_tmp(sfn)
                    # No changes actually made
                    ret['changes'].pop('diff', None)
                    return _error(ret, 'Parent directory not present')

            # Create the file, user rw-only if mode will be set to prevent
            # a small security race problem before the permissions are set
            if mode:
                current_umask = os.umask(0o77)

            # Create a new file when test is False and source is None
            if contents is None:
                if not __opts__['test']:
                    if touch(name):
                        ret['changes']['new'] = 'file {0} created'.format(name)
                        ret['comment'] = 'Empty file'
                    else:
                        return _error(
                            ret, 'Empty file {0} not created'.format(name)
                        )
            else:
                if not __opts__['test']:
                    if touch(name):
                        ret['changes']['diff'] = 'New file'
                    else:
                        return _error(
                            ret, 'File {0} not created'.format(name)
                        )

            if mode:
                os.umask(current_umask)

        if contents is not None:
            # Write the static contents to a temporary file
            tmp = salt.utils.mkstemp(text=True)
            with salt.utils.fopen(tmp, 'w') as tmp_:
                tmp_.write(str(contents))
            # Copy into place
            salt.utils.files.copyfile(tmp,
                                name,
                                __salt__['config.backup_mode'](backup),
                                __opts__['cachedir'])
            __clean_tmp(tmp)
        # Now copy the file contents if there is a source file
        elif sfn:
            salt.utils.files.copyfile(sfn,
                                name,
                                __salt__['config.backup_mode'](backup),
                                __opts__['cachedir'])
            __clean_tmp(sfn)

        # This is a new file, if no mode specified, use the umask to figure
        # out what mode to use for the new file.
        if mode is None and not salt.utils.is_windows():
            # Get current umask
            mask = os.umask(0)
            os.umask(mask)
            # Calculate the mode value that results from the umask
            mode = oct((0o777 ^ mask) & 0o666)
        ret, _ = check_perms(name, ret, user, group, mode)

        if not ret['comment']:
            ret['comment'] = 'File ' + name + ' updated'

        if __opts__['test']:
            ret['comment'] = 'File ' + name + ' not updated'
        elif not ret['changes'] and ret['result']:
            ret['comment'] = 'File ' + name + ' is in the correct state'
        if sfn:
            __clean_tmp(sfn)
        return ret


def mkdir(dir_path,
          user=None,
          group=None,
          mode=None):
    '''
    Ensure that a directory is available.

    CLI Example:

    .. code-block:: bash

        salt '*' file.mkdir /opt/jetty/context
    '''
    dir_path = os.path.expanduser(dir_path)

    directory = os.path.normpath(dir_path)

    if not os.path.isdir(directory):
        # If a caller such as managed() is invoked  with makedirs=True, make
        # sure that any created dirs are created with the same user and group
        # to follow the principal of least surprise method.
        makedirs_perms(directory, user, group, mode)


def makedirs_(path,
              user=None,
              group=None,
              mode=None):
    '''
    Ensure that the directory containing this path is available.

    .. note::

        The path must end with a trailing slash otherwise the directory/directories
        will be created up to the parent directory. For example if path is
        ``/opt/code``, then it would be treated as ``/opt/`` but if the path
        ends with a trailing slash like ``/opt/code/``, then it would be
        treated as ``/opt/code/``.

    CLI Example:

    .. code-block:: bash

        salt '*' file.makedirs /opt/code/
    '''
    path = os.path.expanduser(path)

    # walk up the directory structure until we find the first existing
    # directory
    dirname = os.path.normpath(os.path.dirname(path))

    if os.path.isdir(dirname):
        # There's nothing for us to do
        return 'Directory {0!r} already exists'.format(dirname)

    if os.path.exists(dirname):
        return 'The path {0!r} already exists and is not a directory'.format(
            dirname
        )

    directories_to_create = []
    while True:
        if os.path.isdir(dirname):
            break

        directories_to_create.append(dirname)
        dirname = os.path.dirname(dirname)

    # create parent directories from the topmost to the most deeply nested one
    directories_to_create.reverse()
    for directory_to_create in directories_to_create:
        # all directories have the user, group and mode set!!
        mkdir(directory_to_create, user=user, group=group, mode=mode)


def makedirs_perms(name,
                   user=None,
                   group=None,
                   mode='0755'):
    '''
    Taken and modified from os.makedirs to set user, group and mode for each
    directory created.

    CLI Example:

    .. code-block:: bash

        salt '*' file.makedirs_perms /opt/code
    '''
    name = os.path.expanduser(name)

    path = os.path
    head, tail = path.split(name)
    if not tail:
        head, tail = path.split(head)
    if head and tail and not path.exists(head):
        try:
            makedirs_perms(head, user, group, mode)
        except OSError as exc:
            # be happy if someone already created the path
            if exc.errno != errno.EEXIST:
                raise
        if tail == os.curdir:  # xxx/newdir/. exists if xxx/newdir exists
            return
    os.mkdir(name)
    check_perms(name,
                None,
                user,
                group,
                int('{0}'.format(mode)) if mode else None)


def get_devmm(name):
    '''
    Get major/minor info from a device

    CLI Example:

    .. code-block:: bash

       salt '*' file.get_devmm /dev/chr
    '''
    name = os.path.expanduser(name)

    if is_chrdev(name) or is_blkdev(name):
        stat_structure = os.stat(name)
        return (
                os.major(stat_structure.st_rdev),
                os.minor(stat_structure.st_rdev))
    else:
        return (0, 0)


def is_chrdev(name):
    '''
    Check if a file exists and is a character device.

    CLI Example:

    .. code-block:: bash

       salt '*' file.is_chrdev /dev/chr
    '''
    name = os.path.expanduser(name)

    stat_structure = None
    try:
        stat_structure = os.stat(name)
    except OSError as exc:
        if exc.errno == errno.ENOENT:
            #If the character device does not exist in the first place
            return False
        else:
            raise
    return stat.S_ISCHR(stat_structure.st_mode)


def mknod_chrdev(name,
                 major,
                 minor,
                 user=None,
                 group=None,
                 mode='0660'):
    '''
    .. versionadded:: 0.17.0

    Create a character device.

    CLI Example:

    .. code-block:: bash

       salt '*' file.mknod_chrdev /dev/chr 180 31
    '''
    name = os.path.expanduser(name)

    ret = {'name': name,
           'changes': {},
           'comment': '',
           'result': False}
    log.debug('Creating character device name:{0} major:{1} minor:{2} mode:{3}'
              .format(name, major, minor, mode))
    try:
        if __opts__['test']:
            ret['changes'] = {'new': 'Character device {0} created.'.format(name)}
            ret['result'] = None
        else:
            if os.mknod(name,
                        int(str(mode).lstrip('0'), 8) | stat.S_IFCHR,
                        os.makedev(major, minor)) is None:
                ret['changes'] = {'new': 'Character device {0} created.'.format(name)}
                ret['result'] = True
    except OSError as exc:
        # be happy it is already there....however, if you are trying to change the
        # major/minor, you will need to unlink it first as os.mknod will not overwrite
        if exc.errno != errno.EEXIST:
            raise
        else:
            ret['comment'] = 'File {0} exists and cannot be overwritten'.format(name)
    #quick pass at verifying the permissions of the newly created character device
    check_perms(name,
                None,
                user,
                group,
                int('{0}'.format(mode)) if mode else None)
    return ret


def is_blkdev(name):
    '''
    Check if a file exists and is a block device.

    CLI Example:

    .. code-block:: bash

       salt '*' file.is_blkdev /dev/blk
    '''
    name = os.path.expanduser(name)

    stat_structure = None
    try:
        stat_structure = os.stat(name)
    except OSError as exc:
        if exc.errno == errno.ENOENT:
            #If the block device does not exist in the first place
            return False
        else:
            raise
    return stat.S_ISBLK(stat_structure.st_mode)


def mknod_blkdev(name,
                 major,
                 minor,
                 user=None,
                 group=None,
                 mode='0660'):
    '''
    .. versionadded:: 0.17.0

    Create a block device.

    CLI Example:

    .. code-block:: bash

       salt '*' file.mknod_blkdev /dev/blk 8 999
    '''
    name = os.path.expanduser(name)

    ret = {'name': name,
           'changes': {},
           'comment': '',
           'result': False}
    log.debug('Creating block device name:{0} major:{1} minor:{2} mode:{3}'
              .format(name, major, minor, mode))
    try:
        if __opts__['test']:
            ret['changes'] = {'new': 'Block device {0} created.'.format(name)}
            ret['result'] = None
        else:
            if os.mknod(name,
                        int(str(mode).lstrip('0'), 8) | stat.S_IFBLK,
                        os.makedev(major, minor)) is None:
                ret['changes'] = {'new': 'Block device {0} created.'.format(name)}
                ret['result'] = True
    except OSError as exc:
        # be happy it is already there....however, if you are trying to change the
        # major/minor, you will need to unlink it first as os.mknod will not overwrite
        if exc.errno != errno.EEXIST:
            raise
        else:
            ret['comment'] = 'File {0} exists and cannot be overwritten'.format(name)
    #quick pass at verifying the permissions of the newly created block device
    check_perms(name,
                None,
                user,
                group,
                int('{0}'.format(mode)) if mode else None)
    return ret


def is_fifo(name):
    '''
    Check if a file exists and is a FIFO.

    CLI Example:

    .. code-block:: bash

       salt '*' file.is_fifo /dev/fifo
    '''
    name = os.path.expanduser(name)

    stat_structure = None
    try:
        stat_structure = os.stat(name)
    except OSError as exc:
        if exc.errno == errno.ENOENT:
            #If the fifo does not exist in the first place
            return False
        else:
            raise
    return stat.S_ISFIFO(stat_structure.st_mode)


def mknod_fifo(name,
               user=None,
               group=None,
               mode='0660'):
    '''
    .. versionadded:: 0.17.0

    Create a FIFO pipe.

    CLI Example:

    .. code-block:: bash

       salt '*' file.mknod_fifo /dev/fifo
    '''
    name = os.path.expanduser(name)

    ret = {'name': name,
           'changes': {},
           'comment': '',
           'result': False}
    log.debug('Creating FIFO name: {0}'.format(name))
    try:
        if __opts__['test']:
            ret['changes'] = {'new': 'Fifo pipe {0} created.'.format(name)}
            ret['result'] = None
        else:
            if os.mkfifo(name, int(str(mode).lstrip('0'), 8)) is None:
                ret['changes'] = {'new': 'Fifo pipe {0} created.'.format(name)}
                ret['result'] = True
    except OSError as exc:
        #be happy it is already there
        if exc.errno != errno.EEXIST:
            raise
        else:
            ret['comment'] = 'File {0} exists and cannot be overwritten'.format(name)
    #quick pass at verifying the permissions of the newly created fifo
    check_perms(name,
                None,
                user,
                group,
                int('{0}'.format(mode)) if mode else None)
    return ret


def mknod(name,
          ntype,
          major=0,
          minor=0,
          user=None,
          group=None,
          mode='0600'):
    '''
    .. versionadded:: 0.17.0

    Create a block device, character device, or fifo pipe.
    Identical to the gnu mknod.

    CLI Examples:

    .. code-block:: bash

        salt '*' file.mknod /dev/chr c 180 31
        salt '*' file.mknod /dev/blk b 8 999
        salt '*' file.nknod /dev/fifo p
    '''
    ret = False
    makedirs_(name, user, group)
    if ntype == 'c':
        ret = mknod_chrdev(name, major, minor, user, group, mode)
    elif ntype == 'b':
        ret = mknod_blkdev(name, major, minor, user, group, mode)
    elif ntype == 'p':
        ret = mknod_fifo(name, user, group, mode)
    else:
        raise SaltInvocationError(
            'Node type unavailable: {0!r}. Available node types are '
            'character (\'c\'), block (\'b\'), and pipe (\'p\').'.format(ntype)
        )
    return ret


def list_backups(path, limit=None):
    '''
    .. versionadded:: 0.17.0

    Lists the previous versions of a file backed up using Salt's :doc:`file
    state backup </ref/states/backup_mode>` system.

    path
        The path on the minion to check for backups
    limit
        Limit the number of results to the most recent N backups

    CLI Example:

    .. code-block:: bash

        salt '*' file.list_backups /foo/bar/baz.txt
    '''
    path = os.path.expanduser(path)

    try:
        limit = int(limit)
    except TypeError:
        pass
    except ValueError:
        log.error('file.list_backups: \'limit\' value must be numeric')
        limit = None

    bkroot = _get_bkroot()
    parent_dir, basename = os.path.split(path)
    if salt.utils.is_windows():
        # ':' is an illegal filesystem path character on Windows
        src_dir = parent_dir.replace(':', '_')
    else:
        src_dir = parent_dir[1:]
    # Figure out full path of location of backup file in minion cache
    bkdir = os.path.join(bkroot, src_dir)

    if not os.path.isdir(bkdir):
        return {}

    files = {}
    for fn in [x for x in os.listdir(bkdir)
               if os.path.isfile(os.path.join(bkdir, x))]:
        if salt.utils.is_windows():
            # ':' is an illegal filesystem path character on Windows
            strpfmt = '{0}_%a_%b_%d_%H-%M-%S_%f_%Y'.format(basename)
        else:
            strpfmt = '{0}_%a_%b_%d_%H:%M:%S_%f_%Y'.format(basename)
        try:
            timestamp = datetime.datetime.strptime(fn, strpfmt)
        except ValueError:
            # File didn't match the strp format string, so it's not a backup
            # for this file. Move on to the next one.
            continue
        if salt.utils.is_windows():
            str_format = '%a %b %d %Y %H-%M-%S.%f'
        else:
            str_format = '%a %b %d %Y %H:%M:%S.%f'
        files.setdefault(timestamp, {})['Backup Time'] = \
            timestamp.strftime(str_format)
        location = os.path.join(bkdir, fn)
        files[timestamp]['Size'] = os.stat(location).st_size
        files[timestamp]['Location'] = location

    return dict(list(zip(
        list(range(len(files))),
        [files[x] for x in sorted(files, reverse=True)[:limit]]
    )))

list_backup = list_backups


def list_backups_dir(path, limit=None):
    '''
    Lists the previous versions of a directory backed up using Salt's :doc:`file
    state backup </ref/states/backup_mode>` system.

    path
        The directory on the minion to check for backups
    limit
        Limit the number of results to the most recent N backups

    CLI Example:

    .. code-block:: bash

        salt '*' file.list_backups_dir /foo/bar/baz/
    '''
    path = os.path.expanduser(path)

    try:
        limit = int(limit)
    except TypeError:
        pass
    except ValueError:
        log.error('file.list_backups_dir: \'limit\' value must be numeric')
        limit = None

    bkroot = _get_bkroot()
    parent_dir, basename = os.path.split(path)
    # Figure out full path of location of backup folder in minion cache
    bkdir = os.path.join(bkroot, parent_dir[1:])

    if not os.path.isdir(bkdir):
        return {}

    files = {}
    f = dict([(i, len(list(n))) for i, n in itertools.groupby([x.split("_")[0] for x in sorted(os.listdir(bkdir))])])
    ff = os.listdir(bkdir)
    for i, n in f.items():
        ssfile = {}
        for x in sorted(ff):
            basename = x.split('_')[0]
            if i == basename:
                strpfmt = '{0}_%a_%b_%d_%H:%M:%S_%f_%Y'.format(basename)
                try:
                    timestamp = datetime.datetime.strptime(x, strpfmt)
                except ValueError:
                    # Folder didn't match the strp format string, so it's not a backup
                    # for this folder. Move on to the next one.
                    continue
                ssfile.setdefault(timestamp, {})['Backup Time'] = \
                    timestamp.strftime('%a %b %d %Y %H:%M:%S.%f')
                location = os.path.join(bkdir, x)
                ssfile[timestamp]['Size'] = os.stat(location).st_size
                ssfile[timestamp]['Location'] = location

        sfiles = dict(list(zip(list(range(n)), [ssfile[x] for x in sorted(ssfile, reverse=True)[:limit]])))
        sefiles = {i: sfiles}
        files.update(sefiles)
    return files


def restore_backup(path, backup_id):
    '''
    .. versionadded:: 0.17.0

    Restore a previous version of a file that was backed up using Salt's
    :doc:`file state backup </ref/states/backup_mode>` system.

    path
        The path on the minion to check for backups
    backup_id
        The numeric id for the backup you wish to restore, as found using
        :mod:`file.list_backups <salt.modules.file.list_backups>`

    CLI Example:

    .. code-block:: bash

        salt '*' file.restore_backup /foo/bar/baz.txt 0
    '''
    path = os.path.expanduser(path)

    # Note: This only supports minion backups, so this function will need to be
    # modified if/when master backups are implemented.
    ret = {'result': False,
           'comment': 'Invalid backup_id \'{0}\''.format(backup_id)}
    try:
        if len(str(backup_id)) == len(str(int(backup_id))):
            backup = list_backups(path)[int(backup_id)]
        else:
            return ret
    except ValueError:
        return ret
    except KeyError:
        ret['comment'] = 'backup_id \'{0}\' does not exist for ' \
                         '{1}'.format(backup_id, path)
        return ret

    salt.utils.backup_minion(path, _get_bkroot())
    try:
        shutil.copyfile(backup['Location'], path)
    except IOError as exc:
        ret['comment'] = \
            'Unable to restore {0} to {1}: ' \
            '{2}'.format(backup['Location'], path, exc)
        return ret
    else:
        ret['result'] = True
        ret['comment'] = 'Successfully restored {0} to ' \
                         '{1}'.format(backup['Location'], path)

    # Try to set proper ownership
    if not salt.utils.is_windows():
        try:
            fstat = os.stat(path)
        except (OSError, IOError):
            ret['comment'] += ', but was unable to set ownership'
        else:
            os.chown(path, fstat.st_uid, fstat.st_gid)

    return ret


def delete_backup(path, backup_id):
    '''
    .. versionadded:: 0.17.0

    Delete a previous version of a file that was backed up using Salt's
    :doc:`file state backup </ref/states/backup_mode>` system.

    path
        The path on the minion to check for backups
    backup_id
        The numeric id for the backup you wish to delete, as found using
        :mod:`file.list_backups <salt.modules.file.list_backups>`

    CLI Example:

    .. code-block:: bash

        salt '*' file.restore_backup /foo/bar/baz.txt 0
    '''
    path = os.path.expanduser(path)

    ret = {'result': False,
           'comment': 'Invalid backup_id \'{0}\''.format(backup_id)}
    try:
        if len(str(backup_id)) == len(str(int(backup_id))):
            backup = list_backups(path)[int(backup_id)]
        else:
            return ret
    except ValueError:
        return ret
    except KeyError:
        ret['comment'] = 'backup_id \'{0}\' does not exist for ' \
                         '{1}'.format(backup_id, path)
        return ret

    try:
        os.remove(backup['Location'])
    except IOError as exc:
        ret['comment'] = 'Unable to remove {0}: {1}'.format(backup['Location'],
                                                            exc)
    else:
        ret['result'] = True
        ret['comment'] = 'Successfully removed {0}'.format(backup['Location'])

    return ret

remove_backup = delete_backup


def grep(path,
         pattern,
         *args):
    '''
    Grep for a string in the specified file

    .. note::
        This function's return value is slated for refinement in future
        versions of Salt

    path
        A file path
    pattern
        A string. For example:
        ``test``
        ``a[0-5]``
    args
        grep options. For example:
        ``" -v"``
        ``" -i -B2"``

    CLI Example:

    .. code-block:: bash

        salt '*' file.grep /etc/passwd nobody
        salt '*' file.grep /etc/sysconfig/network-scripts/ifcfg-eth0 ipaddr " -i"
        salt '*' file.grep /etc/sysconfig/network-scripts/ifcfg-eth0 ipaddr " -i -B2"
        salt '*' file.grep "/etc/sysconfig/network-scripts/*" ipaddr " -i -l"
    '''
    path = os.path.expanduser(path)

    if args:
        options = ' '.join(args)
    else:
        options = ''
    cmd = (
        r'''grep  {options} {pattern} {path}'''
        .format(
            options=options,
            pattern=pattern,
            path=path,
        )
    )

    try:
        ret = __salt__['cmd.run_all'](cmd)
    except (IOError, OSError) as exc:
        raise CommandExecutionError(exc.strerror)

    return ret


def open_files(by_pid=False):
    '''
    Return a list of all physical open files on the system.

    CLI Examples:

    .. code-block:: bash

        salt '*' file.open_files
        salt '*' file.open_files by_pid=True
    '''
    # First we collect valid PIDs
    pids = {}
    procfs = os.listdir('/proc/')
    for pfile in procfs:
        try:
            pids[int(pfile)] = []
        except ValueError:
            # Not a valid PID, move on
            pass

    # Then we look at the open files for each PID
    files = {}
    for pid in pids:
        ppath = '/proc/{0}'.format(pid)
        try:
            tids = os.listdir('{0}/task'.format(ppath))
        except OSError:
            continue

        # Collect the names of all of the file descriptors
        fd_ = []

        #try:
        #    fd_.append(os.path.realpath('{0}/task/{1}exe'.format(ppath, tid)))
        #except:
        #    pass

        for fpath in os.listdir('{0}/fd'.format(ppath)):
            fd_.append('{0}/fd/{1}'.format(ppath, fpath))

        for tid in tids:
            try:
                fd_.append(
                    os.path.realpath('{0}/task/{1}/exe'.format(ppath, tid))
                )
            except OSError:
                continue

            for tpath in os.listdir('{0}/task/{1}/fd'.format(ppath, tid)):
                fd_.append('{0}/task/{1}/fd/{2}'.format(ppath, tid, tpath))

        fd_ = sorted(set(fd_))

        # Loop through file descriptors and return useful data for each file
        for fdpath in fd_:
            # Sometimes PIDs and TIDs disappear before we can query them
            try:
                name = os.path.realpath(fdpath)
                # Running stat on the file cuts out all of the sockets and
                # deleted files from the list
                os.stat(name)
            except OSError:
                continue

            if name not in files:
                files[name] = [pid]
            else:
                # We still want to know which PIDs are using each file
                files[name].append(pid)
                files[name] = sorted(set(files[name]))

            pids[pid].append(name)
            pids[pid] = sorted(set(pids[pid]))

    if by_pid:
        return pids
    return files


def pardir():
    '''
    Return the relative parent directory path symbol for underlying OS

    .. versionadded:: 2014.7.0

    This can be useful when constructing Salt Formulas.

    .. code-block:: yaml

        {% set pardir = salt['file.pardir']() %}
        {% set final_path = salt['file.join']('subdir', pardir, 'confdir') %}

    CLI Example:

    .. code-block:: bash

        salt '*' file.pardir
    '''
    return os.path.pardir


def join(*args):
    '''
    Return a normalized file system path for the underlying OS

    .. versionadded:: 2014.7.0

    This can be useful at the CLI but is frequently useful when scripting
    combining path variables:

    .. code-block:: yaml

        {% set www_root = '/var' %}
        {% set app_dir = 'myapp' %}

        myapp_config:
          file:
            - managed
            - name: {{ salt['file.join'](www_root, app_dir, 'config.yaml') }}

    CLI Example:

    .. code-block:: bash

        salt '*' file.join '/' 'usr' 'local' 'bin'
    '''
    return os.path.join(*args)


def move(src, dst):
    '''
    Move a file or directory

    CLI Example:

    .. code-block:: bash

        salt '*' file.move /path/to/src /path/to/dst
    '''
    src = os.path.expanduser(src)
    dst = os.path.expanduser(dst)

    if not os.path.isabs(src):
        raise SaltInvocationError('Source path must be absolute.')

    if not os.path.isabs(dst):
        raise SaltInvocationError('Destination path must be absolute.')

    ret = {
        'result': True,
        'comment': "'{0}' moved to '{1}'".format(src, dst),
    }

    try:
        shutil.move(src, dst)
    except (OSError, IOError) as exc:
        raise CommandExecutionError(
            "Unable to move '{0}' to '{1}': {2}".format(src, dst, exc)
        )

    return ret<|MERGE_RESOLUTION|>--- conflicted
+++ resolved
@@ -1946,13 +1946,8 @@
 
         salt '*' file.truncate /path/to/file 512
     '''
-<<<<<<< HEAD
     path = os.path.expanduser(path)
-    try:
-        seek_fh = open(path, 'r+')
-=======
     with salt.utils.fopen(path, 'r+') as seek_fh:
->>>>>>> 491d251f
         seek_fh.truncate(int(length))
 
 
