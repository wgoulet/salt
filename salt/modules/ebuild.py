# -*- coding: utf-8 -*-
'''
Support for Portage

.. important::
    If you feel that Salt should be using this module to manage packages on a
    minion, and it is using a different module (or gives an error similar to
    *'pkg.install' is not available*), see :ref:`here
    <module-provider-override>`.

:optdepends:    - portage Python adapter

For now all package names *MUST* include the package category,
i.e. ``'vim'`` will not work, ``'app-editors/vim'`` will.
'''
from __future__ import absolute_import

# Import python libs
import copy
import logging
import re

# Import salt libs
import salt.utils
from salt.exceptions import CommandExecutionError, MinionError
import salt.ext.six as six

# Import third party libs
HAS_PORTAGE = False
try:
    import portage
    HAS_PORTAGE = True
except ImportError:
    import os
    import sys
    if os.path.isdir('/usr/lib/portage/pym'):
        try:
            # In a virtualenv, the portage python path needs to be manually added
            sys.path.insert(0, '/usr/lib/portage/pym')
            import portage
            HAS_PORTAGE = True
        except ImportError:
            pass

log = logging.getLogger(__name__)

# Define the module's virtual name
__virtualname__ = 'pkg'


def __virtual__():
    '''
    Confirm this module is on a Gentoo based system
    '''
    if HAS_PORTAGE and __grains__['os'] == 'Gentoo':
        return __virtualname__
    return False


def _vartree():
    import portage
    portage = reload(portage)
    return portage.db[portage.root]['vartree']


def _porttree():
    import portage
    portage = reload(portage)
    return portage.db[portage.root]['porttree']


def _p_to_cp(p):
    ret = _porttree().dbapi.xmatch("match-all", p)
    if ret:
        return portage.cpv_getkey(ret[0])
    return None


def _allnodes():
    if 'portage._allnodes' in __context__:
        return __context__['portage._allnodes']
    else:
        ret = _porttree().getallnodes()
        __context__['portage._allnodes'] = ret
        return ret


def _cpv_to_cp(cpv):
    ret = portage.cpv_getkey(cpv)
    if ret:
        return ret
    else:
        return cpv


def _cpv_to_version(cpv):
    return portage.versions.cpv_getversion(cpv)


def _process_emerge_err(stdout, stderr):
    '''
    Used to parse emerge output to provide meaningful output when emerge fails
    '''
    ret = {}
    changes = {}
    rexp = re.compile(r'^[<>=][^ ]+/[^ ]+ [^\n]+', re.M)

    slot_conflicts = re.compile(r'^[^ \n]+/[^ ]+:[^ ]', re.M).findall(stderr)
    if slot_conflicts:
        changes['slot conflicts'] = slot_conflicts

    blocked = re.compile(r'(?m)^\[blocks .+\] '
                         r'([^ ]+/[^ ]+-[0-9]+[^ ]+)'
                         r'.*$').findall(stdout)

    unsatisfied = re.compile(
            r'Error: The above package list contains').findall(stderr)

    # If there were blocks and emerge could not resolve it.
    if blocked and unsatisfied:
        changes['blocked'] = blocked

    sections = re.split('\n\n', stderr)
    for section in sections:
        if 'The following keyword changes' in section:
            changes['keywords'] = rexp.findall(section)
        elif 'The following license changes' in section:
            changes['license'] = rexp.findall(section)
        elif 'The following USE changes' in section:
            changes['use'] = rexp.findall(section)
        elif 'The following mask changes' in section:
            changes['mask'] = rexp.findall(section)
    ret['changes'] = {'Needed changes': changes}
    return ret


def check_db(*names, **kwargs):
    '''
    .. versionadded:: 0.17.0

    Returns a dict containing the following information for each specified
    package:

    1. A key ``found``, which will be a boolean value denoting if a match was
       found in the package database.
    2. If ``found`` is ``False``, then a second key called ``suggestions`` will
       be present, which will contain a list of possible matches. This list
       will be empty if the package name was specified in ``category/pkgname``
       format, since the suggestions are only intended to disambiguate
       ambiguous package names (ones submitted without a category).

    CLI Examples:

    .. code-block:: bash

        salt '*' pkg.check_db <package1> <package2> <package3>
    '''
    ### NOTE: kwargs is not used here but needs to be present due to it being
    ### required in the check_db function in other package providers.
    ret = {}
    for name in names:
        if name in ret:
            log.warning('pkg.check_db: Duplicate package name {0!r} '
                        'submitted'.format(name))
            continue
        if '/' not in name:
            ret.setdefault(name, {})['found'] = False
            ret[name]['suggestions'] = porttree_matches(name)
        else:
            ret.setdefault(name, {})['found'] = name in _allnodes()
            if ret[name]['found'] is False:
                ret[name]['suggestions'] = []
    return ret


def ex_mod_init(low):
    '''
    If the config option ``ebuild.enforce_nice_config`` is set to True, this
    module will enforce a nice tree structure for /etc/portage/package.*
    configuration files.

    .. versionadded:: 0.17.0
       Initial automatic enforcement added when pkg is used on a Gentoo system.

    .. versionchanged:: 2014.1.0-Hydrogen
       Configure option added to make this behaviour optional, defaulting to
       off.

    .. seealso::
       ``ebuild.ex_mod_init`` is called automatically when a state invokes a
       pkg state on a Gentoo system.
       :py:func:`salt.states.pkg.mod_init`

       ``ebuild.ex_mod_init`` uses ``portage_config.enforce_nice_config`` to do
       the lifting.
       :py:func:`salt.modules.portage_config.enforce_nice_config`

    CLI Example:

    .. code-block:: bash

        salt '*' pkg.ex_mod_init
    '''
    if __salt__['config.get']('ebuild.enforce_nice_config', False):
        __salt__['portage_config.enforce_nice_config']()
    return True


def latest_version(*names, **kwargs):
    '''
    Return the latest version of the named package available for upgrade or
    installation. If more than one package name is specified, a dict of
    name/version pairs is returned.

    CLI Example:

    .. code-block:: bash

        salt '*' pkg.latest_version <package name>
        salt '*' pkg.latest_version <package1> <package2> <package3> ...
    '''
    refresh = salt.utils.is_true(kwargs.pop('refresh', True))

    if len(names) == 0:
        return ''

    # Refresh before looking for the latest version available
    if refresh:
        refresh_db()

    ret = {}
    # Initialize the dict with empty strings
    for name in names:
        ret[name] = ''
        installed = _cpv_to_version(_vartree().dep_bestmatch(name))
        avail = _cpv_to_version(_porttree().dep_bestmatch(name))
        if avail:
            ret[name] = avail

    # Return a string if only one package name passed
    if len(names) == 1:
        return ret[names[0]]
    return ret

# available_version is being deprecated
available_version = salt.utils.alias_function(latest_version, 'available_version')


def _get_upgradable(backtrack=3):
    '''
    Utility function to get upgradable packages

    Sample return data:
    { 'pkgname': '1.2.3-45', ... }
    '''

    cmd = ['emerge',
           '--ask', 'n',
           '--backtrack', '{0}'.format(backtrack),
           '--pretend',
           '--update',
           '--newuse',
           '--deep',
           '@world']

    call = __salt__['cmd.run_all'](cmd,
                                   output_loglevel='trace',
                                   python_shell=False)

    if call['retcode'] != 0:
        msg = 'Failed to get upgrades'
        for key in ('stderr', 'stdout'):
            if call[key]:
                msg += ': ' + call[key]
                break
        raise CommandExecutionError(msg)
    else:
        out = call['stdout']

    rexp = re.compile(r'(?m)^\[.+\] '
                      r'([^ ]+/[^ ]+)'    # Package string
                      '-'
                      r'([0-9]+[^ ]+)'          # Version
                      r'.*$')
    keys = ['name', 'version']
    _get = lambda l, k: l[keys.index(k)]

    upgrades = rexp.findall(out)

    ret = {}
    for line in upgrades:
        name = _get(line, 'name')
        version_num = _get(line, 'version')
        ret[name] = version_num

    return ret


<<<<<<< HEAD
def list_upgrades(refresh=True, backtrack=3):
=======
def list_upgrades(refresh=True, **kwargs):  # pylint: disable=W0613
>>>>>>> 871f7966
    '''
    List all available package upgrades.

    refresh
        Whether or not to sync the portage tree before checking for upgrades.

    backtrack
        Specifies an integer number of times to backtrack if dependency
        calculation fails due to a conflict or an unsatisfied dependency
        (default: ´3´).

        .. versionadded: 2015.8.0

    CLI Example:

    .. code-block:: bash

        salt '*' pkg.list_upgrades
    '''
    if salt.utils.is_true(refresh):
        refresh_db()
    return _get_upgradable(backtrack)


def upgrade_available(name):
    '''
    Check whether or not an upgrade is available for a given package

    CLI Example:

    .. code-block:: bash

        salt '*' pkg.upgrade_available <package name>
    '''
    return latest_version(name) != ''


def version(*names, **kwargs):
    '''
    Returns a string representing the package version or an empty string if not
    installed. If more than one package name is specified, a dict of
    name/version pairs is returned.

    CLI Example:

    .. code-block:: bash

        salt '*' pkg.version <package name>
        salt '*' pkg.version <package1> <package2> <package3> ...
    '''
    return __salt__['pkg_resource.version'](*names, **kwargs)


def porttree_matches(name):
    '''
    Returns a list containing the matches for a given package name from the
    portage tree. Note that the specific version of the package will not be
    provided for packages that have several versions in the portage tree, but
    rather the name of the package (i.e. "dev-python/paramiko").
    '''
    matches = []
    for category in _porttree().dbapi.categories:
        if _porttree().dbapi.cp_list(category + "/" + name):
            matches.append(category + "/" + name)
    return matches


def list_pkgs(versions_as_list=False, **kwargs):
    '''
    List the packages currently installed in a dict::

        {'<package_name>': '<version>'}

    CLI Example:

    .. code-block:: bash

        salt '*' pkg.list_pkgs
    '''
    versions_as_list = salt.utils.is_true(versions_as_list)
    # not yet implemented or not applicable
    if any([salt.utils.is_true(kwargs.get(x))
            for x in ('removed', 'purge_desired')]):
        return {}

    if 'pkg.list_pkgs' in __context__:
        if versions_as_list:
            return __context__['pkg.list_pkgs']
        else:
            ret = copy.deepcopy(__context__['pkg.list_pkgs'])
            __salt__['pkg_resource.stringify'](ret)
            return ret

    ret = {}
    pkgs = _vartree().dbapi.cpv_all()
    for cpv in pkgs:
        __salt__['pkg_resource.add_pkg'](ret,
                                         _cpv_to_cp(cpv),
                                         _cpv_to_version(cpv))
    __salt__['pkg_resource.sort_pkglist'](ret)
    __context__['pkg.list_pkgs'] = copy.deepcopy(ret)
    if not versions_as_list:
        __salt__['pkg_resource.stringify'](ret)
    return ret


def refresh_db():
    '''
    Updates the portage tree (emerge --sync). Uses eix-sync if available.

    CLI Example:

    .. code-block:: bash

        salt '*' pkg.refresh_db
    '''
    if 'eix.sync' in __salt__:
        return __salt__['eix.sync']()

    if 'makeconf.features_contains'in __salt__ and __salt__['makeconf.features_contains']('webrsync-gpg'):
        # GPG sign verify is supported only for "webrsync"
        cmd = 'emerge-webrsync -q'
        # We prefer 'delta-webrsync' to 'webrsync'
        if salt.utils.which('emerge-delta-webrsync'):
            cmd = 'emerge-delta-webrsync -q'
        return __salt__['cmd.retcode'](cmd, python_shell=False) == 0
    else:
        if __salt__['cmd.retcode']('emerge --ask n --quiet --sync',
                                   python_shell=False) == 0:
            return True
        # We fall back to "webrsync" if "rsync" fails for some reason
        cmd = 'emerge-webrsync -q'
        # We prefer 'delta-webrsync' to 'webrsync'
        if salt.utils.which('emerge-delta-webrsync'):
            cmd = 'emerge-delta-webrsync -q'
        return __salt__['cmd.retcode'](cmd, python_shell=False) == 0


def _flags_changed(inst_flags, conf_flags):
    '''
    @type inst_flags: list
    @param inst_flags: list of use flags which were used
        when package was installed
    @type conf_flags: list
    @param conf_flags: list of use flags form portage/package.use
    @rtype: bool
    @return: True, if lists have changes
    '''
    conf_flags = conf_flags[:]
    for i in inst_flags:
        try:
            conf_flags.remove(i)
        except ValueError:
            return True
    return True if conf_flags else False


def install(name=None,
            refresh=False,
            pkgs=None,
            sources=None,
            slot=None,
            fromrepo=None,
            uses=None,
            binhost=None,
            **kwargs):
    '''
    Install the passed package(s), add refresh=True to sync the portage tree
    before package is installed.

    name
        The name of the package to be installed. Note that this parameter is
        ignored if either "pkgs" or "sources" is passed. Additionally, please
        note that this option can only be used to emerge a package from the
        portage tree. To install a tbz2 package manually, use the "sources"
        option described below.

        CLI Example:

        .. code-block:: bash

            salt '*' pkg.install <package name>

    refresh
        Whether or not to sync the portage tree before installing.

    version
        Install a specific version of the package, e.g. 1.0.9-r1. Ignored
        if "pkgs" or "sources" is passed.

    slot
        Similar to version, but specifies a valid slot to be installed. It
        will install the latest available version in the specified slot.
        Ignored if "pkgs" or "sources" or "version" is passed.

        CLI Example:

        .. code-block:: bash

            salt '*' pkg.install sys-devel/gcc slot='4.4'

    fromrepo
        Similar to slot, but specifies the repository from the package will be
        installed. It will install the latest available version in the
        specified repository.
        Ignored if "pkgs" or "sources" or "version" is passed.

        CLI Example:

        .. code-block:: bash

            salt '*' pkg.install salt fromrepo='gentoo'

    uses
        Similar to slot, but specifies a list of use flag.
        Ignored if "pkgs" or "sources" or "version" is passed.

        CLI Example:

        .. code-block:: bash

            salt '*' pkg.install sys-devel/gcc uses='["nptl","-nossp"]'


    Multiple Package Installation Options:

    pkgs
        A list of packages to install from the portage tree. Must be passed as
        a python list.

        CLI Example:

        .. code-block:: bash

            salt '*' pkg.install pkgs='["foo","bar","~category/package:slot::repository[use]"]'

    sources
        A list of tbz2 packages to install. Must be passed as a list of dicts,
        with the keys being package names, and the values being the source URI
        or local path to the package.

        CLI Example:

        .. code-block:: bash

            salt '*' pkg.install sources='[{"foo": "salt://foo.tbz2"},{"bar": "salt://bar.tbz2"}]'
    binhost
        has two options try and force.
        try - tells emerge to try and install the package from a configured binhost.
        force - forces emerge to install the package from a binhost otherwise it fails out.

    Returns a dict containing the new package names and versions::

        {'<package>': {'old': '<old-version>',
                       'new': '<new-version>'}}
    '''
    log.debug('Called modules.pkg.install: {0}'.format(
        {
            'name': name,
            'refresh': refresh,
            'pkgs': pkgs,
            'sources': sources,
            'kwargs': kwargs,
            'binhost': binhost,
        }
    ))
    if salt.utils.is_true(refresh):
        refresh_db()

    try:
        pkg_params, pkg_type = __salt__['pkg_resource.parse_targets'](
            name, pkgs, sources, **kwargs
        )
    except MinionError as exc:
        raise CommandExecutionError(exc)

    # Handle version kwarg for a single package target
    if pkgs is None and sources is None:
        version_num = kwargs.get('version')
        if version_num:
            pkg_params = {name: version_num}
        else:
            version_num = ''
            if slot is not None:
                version_num += ':{0}'.format(slot)
            if fromrepo is not None:
                version_num += '::{0}'.format(fromrepo)
            if uses is not None:
                version_num += '["{0}"]'.format('","'.join(uses))
            pkg_params = {name: version_num}

    if pkg_params is None or len(pkg_params) == 0:
        return {}
    elif pkg_type == 'file':
        emerge_opts = 'tbz2file'
    else:
        emerge_opts = ''

    if binhost == 'try':
        bin_opts = '-g'
    elif binhost == 'force':
        bin_opts = '-G'
    else:
        bin_opts = ''

    changes = {}

    if pkg_type == 'repository':
        targets = list()
        for param, version_num in six.iteritems(pkg_params):
            original_param = param
            param = _p_to_cp(param)
            if param is None:
                raise portage.dep.InvalidAtom(original_param)

            if version_num is None:
                targets.append(param)
            else:
                keyword = None

                match = re.match('^(~)?([<>])?(=)?([^<>=]*)$', version_num)
                if match:
                    keyword, gt_lt, eq, verstr = match.groups()
                    prefix = gt_lt or ''
                    prefix += eq or ''
                    # We need to delete quotes around use flag list elements
                    verstr = verstr.replace("'", "")
                    # If no prefix characters were supplied and verstr contains a version, use '='
                    if len(verstr) > 0 and verstr[0] != ':' and verstr[0] != '[':
                        prefix = prefix or '='
                        target = '"{0}{1}-{2}"'.format(prefix, param, verstr)
                    else:
                        target = '"{0}{1}"'.format(param, verstr)
                else:
                    target = '"{0}"'.format(param)

                if '[' in target:
                    old = __salt__['portage_config.get_flags_from_package_conf']('use', target[1:-1])
                    __salt__['portage_config.append_use_flags'](target[1:-1])
                    new = __salt__['portage_config.get_flags_from_package_conf']('use', target[1:-1])
                    if old != new:
                        changes[param + '-USE'] = {'old': old, 'new': new}
                    target = target[:target.rfind('[')] + '"'

                if keyword is not None:
                    __salt__['portage_config.append_to_package_conf']('accept_keywords',
                                                                        target[1:-1],
                                                                        ['~ARCH'])
                    changes[param + '-ACCEPT_KEYWORD'] = {'old': '', 'new': '~ARCH'}

                if not changes:
                    inst_v = version(param)

                    # Prevent latest_version from calling refresh_db. Either we
                    # just called it or we were asked not to.
                    if latest_version(param, refresh=False) == inst_v:
                        all_uses = __salt__['portage_config.get_cleared_flags'](param)
                        if _flags_changed(*all_uses):
                            changes[param] = {'version': inst_v,
                                                'old': {'use': all_uses[0]},
                                                'new': {'use': all_uses[1]}}
                targets.append(target)
    else:
        targets = pkg_params
    cmd = 'emerge --ask n --quiet {0} {1} {2}'.format(bin_opts, emerge_opts, ' '.join(targets))

    old = list_pkgs()
    call = __salt__['cmd.run_all'](cmd,
                                   output_loglevel='trace',
                                   python_shell=False)
    __context__.pop('pkg.list_pkgs', None)
    if call['retcode'] != 0:
        return _process_emerge_err(call['stdout'], call['stderr'])
    new = list_pkgs()
    changes.update(salt.utils.compare_dicts(old, new))
    return changes


def update(pkg, slot=None, fromrepo=None, refresh=False, binhost=None):
    '''
    Updates the passed package (emerge --update package)

    slot
        Restrict the update to a particular slot. It will update to the
        latest version within the slot.

    fromrepo
        Restrict the update to a particular repository. It will update to the
        latest version within the repository.
    binhost
        has two options try and force.
        try - tells emerge to try and install the package from a configured binhost.
        force - forces emerge to install the package from a binhost otherwise it fails out.

    Return a dict containing the new package names and versions::

        {'<package>': {'old': '<old-version>',
                       'new': '<new-version>'}}

    CLI Example:

    .. code-block:: bash

        salt '*' pkg.update <package name>
    '''
    if salt.utils.is_true(refresh):
        refresh_db()

    full_atom = pkg

    if slot is not None:
        full_atom = '{0}:{1}'.format(full_atom, slot)

    if fromrepo is not None:
        full_atom = '{0}::{1}'.format(full_atom, fromrepo)

    if binhost == 'try':
        bin_opts = '-g'
    elif binhost == 'force':
        bin_opts = '-G'
    else:
        bin_opts = ''

    old = list_pkgs()
    cmd = 'emerge --ask n --quiet --update --newuse --oneshot {0} {1}'.format(bin_opts, full_atom)
    call = __salt__['cmd.run_all'](cmd,
                                   output_loglevel='trace',
                                   python_shell=False)
    __context__.pop('pkg.list_pkgs', None)
    if call['retcode'] != 0:
        return _process_emerge_err(call['stdout'], call['stderr'])
    new = list_pkgs()
    return salt.utils.compare_dicts(old, new)


def upgrade(refresh=True, binhost=None, backtrack=3):
    '''
    Run a full system upgrade (emerge -uDN @world)

    binhost
        has two options try and force.
        try - tells emerge to try and install the package from a configured binhost.
        force - forces emerge to install the package from a binhost otherwise it fails out.

    backtrack
        Specifies an integer number of times to backtrack if dependency
        calculation fails due to a conflict or an unsatisfied dependency
        (default: ´3´).

        .. versionadded: 2015.8.0

    Return a dict containing the new package names and versions::

        {'<package>': {'old': '<old-version>',
                       'new': '<new-version>'}}

    CLI Example:

    .. code-block:: bash

        salt '*' pkg.upgrade
    '''
    ret = {'changes': {},
           'result': True,
           'comment': '',
           }

    if salt.utils.is_true(refresh):
        refresh_db()

    if binhost == 'try':
        bin_opts = '--getbinpkg'
    elif binhost == 'force':
        bin_opts = '--getbinpkgonly'
    else:
        bin_opts = ''

    old = list_pkgs()
    cmd = ['emerge',
           '--ask', 'n',
           '--quiet',
           '--backtrack', '{0}'.format(backtrack),
           '--update',
           '--newuse',
           '--deep']
    if bin_opts:
        cmd.append(bin_opts)
    cmd.append('@world')

    call = __salt__['cmd.run_all'](cmd,
                                   output_loglevel='trace',
                                   python_shell=False)
    if call['retcode'] != 0:
        ret['result'] = False
        if 'stderr' in call:
            ret['comment'] += call['stderr']
        if 'stdout' in call:
            ret['comment'] += call['stdout']
    else:
        __context__.pop('pkg.list_pkgs', None)
        new = list_pkgs()
        ret['changes'] = salt.utils.compare_dicts(old, new)
    return ret


def remove(name=None, slot=None, fromrepo=None, pkgs=None, **kwargs):
    '''
    Remove packages via emerge --unmerge.

    name
        The name of the package to be deleted.

    slot
        Restrict the remove to a specific slot. Ignored if ``name`` is None.

    fromrepo
        Restrict the remove to a specific slot. Ignored if ``name`` is None.

    Multiple Package Options:

    pkgs
        Uninstall multiple packages. ``slot`` and ``fromrepo`` arguments are
        ignored if this argument is present. Must be passed as a python list.

    .. versionadded:: 0.16.0

    Returns a dict containing the changes.

    CLI Example:

    .. code-block:: bash

        salt '*' pkg.remove <package name>
        salt '*' pkg.remove <package name> slot=4.4 fromrepo=gentoo
        salt '*' pkg.remove <package1>,<package2>,<package3>
        salt '*' pkg.remove pkgs='["foo", "bar"]'
    '''
    try:
        pkg_params = __salt__['pkg_resource.parse_targets'](name, pkgs)[0]
    except MinionError as exc:
        raise CommandExecutionError(exc)

    old = list_pkgs()
    if name and not pkgs and (slot is not None or fromrepo is not None)and len(pkg_params) == 1:
        fullatom = name
        if slot is not None:
            targets = ['{0}:{1}'.format(fullatom, slot)]
        if fromrepo is not None:
            targets = ['{0}::{1}'.format(fullatom, fromrepo)]
        targets = [fullatom]
    else:
        targets = [x for x in pkg_params if x in old]

    if not targets:
        return {}
    cmd = 'emerge --ask n --quiet --unmerge --quiet-unmerge-warn ' \
          '{0}'.format(' '.join(targets))
    __salt__['cmd.run_all'](cmd,
                            output_loglevel='trace',
                            python_shell=False)
    __context__.pop('pkg.list_pkgs', None)
    new = list_pkgs()
    return salt.utils.compare_dicts(old, new)


def purge(name=None, slot=None, fromrepo=None, pkgs=None, **kwargs):
    '''
    Portage does not have a purge, this function calls remove followed
    by depclean to emulate a purge process

    name
        The name of the package to be deleted.

    slot
        Restrict the remove to a specific slot. Ignored if name is None.

    fromrepo
        Restrict the remove to a specific slot. Ignored if ``name`` is None.

    Multiple Package Options:

    pkgs
        Uninstall multiple packages. ``slot`` and ``fromrepo`` arguments are
        ignored if this argument is present. Must be passed as a python list.

    .. versionadded:: 0.16.0


    Returns a dict containing the changes.

    CLI Example:

    .. code-block:: bash

        salt '*' pkg.purge <package name>
        salt '*' pkg.purge <package name> slot=4.4
        salt '*' pkg.purge <package1>,<package2>,<package3>
        salt '*' pkg.purge pkgs='["foo", "bar"]'
    '''
    ret = remove(name=name, slot=slot, fromrepo=fromrepo, pkgs=pkgs)
    ret.update(depclean(name=name, slot=slot, fromrepo=fromrepo, pkgs=pkgs))
    return ret


def depclean(name=None, slot=None, fromrepo=None, pkgs=None):
    '''
    Portage has a function to remove unused dependencies. If a package
    is provided, it will only removed the package if no other package
    depends on it.

    name
        The name of the package to be cleaned.

    slot
        Restrict the remove to a specific slot. Ignored if ``name`` is None.

    fromrepo
        Restrict the remove to a specific slot. Ignored if ``name`` is None.

    pkgs
        Clean multiple packages. ``slot`` and ``fromrepo`` arguments are
        ignored if this argument is present. Must be passed as a python list.

    Return a list containing the removed packages:

    CLI Example:

    .. code-block:: bash

        salt '*' pkg.depclean <package name>
    '''
    try:
        pkg_params = __salt__['pkg_resource.parse_targets'](name, pkgs)[0]
    except MinionError as exc:
        raise CommandExecutionError(exc)

    old = list_pkgs()
    if name and not pkgs and (slot is not None or fromrepo is not None)and len(pkg_params) == 1:
        fullatom = name
        if slot is not None:
            targets = ['{0}:{1}'.format(fullatom, slot)]
        if fromrepo is not None:
            targets = ['{0}::{1}'.format(fullatom, fromrepo)]
        targets = [fullatom]
    else:
        targets = [x for x in pkg_params if x in old]

    cmd = 'emerge --ask n --quiet --depclean {0}'.format(' '.join(targets))
    __salt__['cmd.run_all'](cmd,
                            output_loglevel='trace',
                            python_shell=False)
    __context__.pop('pkg.list_pkgs', None)
    new = list_pkgs()
    return salt.utils.compare_dicts(old, new)


def version_cmp(pkg1, pkg2):
    '''
    Do a cmp-style comparison on two packages. Return -1 if pkg1 < pkg2, 0 if
    pkg1 == pkg2, and 1 if pkg1 > pkg2. Return None if there was a problem
    making the comparison.

    CLI Example:

    .. code-block:: bash

        salt '*' pkg.version_cmp '0.2.4-0' '0.2.4.1-0'
    '''
    regex = r'^~?([^:\[]+):?[^\[]*\[?.*$'
    ver1 = re.match(regex, pkg1)
    ver2 = re.match(regex, pkg2)

    if ver1 and ver2:
        return portage.versions.vercmp(ver1.group(1), ver2.group(1))
    return None


def version_clean(version):
    '''
    Clean the version string removing extra data.

    CLI Example:

    .. code-block:: bash

        salt '*' pkg.version_clean <version_string>
    '''
    return re.match(r'^~?[<>]?=?([^<>=:\[]+).*$', version)


def check_extra_requirements(pkgname, pkgver):
    '''
    Check if the installed package already has the given requirements.

    CLI Example:

    .. code-block:: bash

        salt '*' pkg.check_extra_requirements 'sys-devel/gcc' '~>4.1.2:4.1::gentoo[nls,fortran]'
    '''
    keyword = None

    match = re.match('^(~)?([<>])?(=)?([^<>=]*)$', pkgver)
    if match:
        keyword, gt_lt, eq, verstr = match.groups()
        prefix = gt_lt or ''
        prefix += eq or ''
        # We need to delete quotes around use flag list elements
        verstr = verstr.replace("'", "")
        # If no prefix characters were supplied and verstr contains a version, use '='
        if verstr[0] != ':' and verstr[0] != '[':
            prefix = prefix or '='
            atom = '{0}{1}-{2}'.format(prefix, pkgname, verstr)
        else:
            atom = '{0}{1}'.format(pkgname, verstr)
    else:
        return True

    cpv = _porttree().dbapi.xmatch('bestmatch-visible', atom)

    if cpv == '':
        return False

    try:
        cur_repo, cur_use = _vartree().dbapi.aux_get(cpv, ['repository', 'USE'])
    except KeyError:
        return False

    des_repo = re.match(r'^.+::([^\[]+).*$', atom)
    if des_repo and des_repo.group(1) != cur_repo:
        return False

    des_uses = set(portage.dep.dep_getusedeps(atom))
    cur_use = cur_use.split()
    if len([x for x in des_uses.difference(cur_use)
            if x[0] != '-' or x[1:] in cur_use]) > 0:
        return False

    if keyword:
        if not __salt__['portage_config.has_flag']('accept_keywords', atom, '~ARCH'):
            return False

    return True<|MERGE_RESOLUTION|>--- conflicted
+++ resolved
@@ -296,11 +296,7 @@
     return ret
 
 
-<<<<<<< HEAD
-def list_upgrades(refresh=True, backtrack=3):
-=======
-def list_upgrades(refresh=True, **kwargs):  # pylint: disable=W0613
->>>>>>> 871f7966
+def list_upgrades(refresh=True, backtrack=3, **kwargs):  # pylint: disable=W0613
     '''
     List all available package upgrades.
 
