# -*- coding: utf-8 -*-
'''
Routines to set up a minion
'''
# Import python libs
from __future__ import absolute_import, print_function, with_statement
import os
import re
import sys
import copy
import time
import types
import signal
import fnmatch
import logging
import threading
import traceback
import contextlib
import multiprocessing
from random import randint, shuffle
from stat import S_IMODE

# Import Salt Libs
# pylint: disable=import-error,no-name-in-module,redefined-builtin
import salt.ext.six as six
if six.PY3:
    import ipaddress
else:
    import salt.ext.ipaddress as ipaddress
from salt.ext.six.moves import range
# pylint: enable=no-name-in-module,redefined-builtin

# Import third party libs
try:
    import zmq
    # TODO: cleanup
    import zmq.eventloop.ioloop
    # support pyzmq 13.0.x, TODO: remove once we force people to 14.0.x
    if not hasattr(zmq.eventloop.ioloop, 'ZMQIOLoop'):
        zmq.eventloop.ioloop.ZMQIOLoop = zmq.eventloop.ioloop.IOLoop
    LOOP_CLASS = zmq.eventloop.ioloop.ZMQIOLoop
    HAS_ZMQ = True
except ImportError:
    import tornado.ioloop
    LOOP_CLASS = tornado.ioloop.IOLoop
    HAS_ZMQ = False

HAS_RANGE = False
try:
    import seco.range
    HAS_RANGE = True
except ImportError:
    pass

HAS_PSUTIL = False
try:
    import salt.utils.psutil_compat as psutil
    HAS_PSUTIL = True
except ImportError:
    pass

HAS_RESOURCE = False
try:
    import resource
    HAS_RESOURCE = True
except ImportError:
    pass

try:
    import zmq.utils.monitor
    HAS_ZMQ_MONITOR = True
except ImportError:
    HAS_ZMQ_MONITOR = False
# pylint: enable=import-error

# Import salt libs
import salt
import salt.client
import salt.crypt
import salt.loader
import salt.beacons
import salt.engines
import salt.payload
import salt.syspaths
import salt.utils
import salt.utils.dictupdate
import salt.utils.context
import salt.utils.jid
import salt.pillar
import salt.utils.args
import salt.utils.event
import salt.utils.minion
import salt.utils.minions
import salt.utils.schedule
import salt.utils.error
import salt.utils.zeromq
import salt.defaults.exitcodes
import salt.cli.daemons
import salt.log.setup

from salt.config import DEFAULT_MINION_OPTS
from salt.defaults import DEFAULT_TARGET_DELIM
from salt.executors import FUNCTION_EXECUTORS
from salt.utils.debug import enable_sigusr1_handler
from salt.utils.event import tagify
from salt.utils.odict import OrderedDict
from salt.utils.process import (default_signals,
                                SignalHandlingMultiprocessingProcess,
                                ProcessManager)
from salt.exceptions import (
    CommandExecutionError,
    CommandNotFoundError,
    SaltInvocationError,
    SaltReqTimeoutError,
    SaltClientError,
    SaltSystemExit,
    SaltDaemonNotRunning,
    SaltException,
)


import tornado.gen  # pylint: disable=F0401
import tornado.ioloop  # pylint: disable=F0401

log = logging.getLogger(__name__)

# To set up a minion:
# 1. Read in the configuration
# 2. Generate the function mapping dict
# 3. Authenticate with the master
# 4. Store the AES key
# 5. Connect to the publisher
# 6. Handle publications


def resolve_dns(opts, fallback=True):
    '''
    Resolves the master_ip and master_uri options
    '''
    ret = {}
    check_dns = True
    if (opts.get('file_client', 'remote') == 'local' and
            not opts.get('use_master_when_local', False)):
        check_dns = False

    if check_dns is True:
        # Because I import salt.log below I need to re-import salt.utils here
        import salt.utils
        try:
            if opts['master'] == '':
                raise SaltSystemExit
            ret['master_ip'] = \
                    salt.utils.dns_check(opts['master'], True, opts['ipv6'])
        except SaltClientError:
            if opts['retry_dns']:
                while True:
                    import salt.log
                    msg = ('Master hostname: \'{0}\' not found. Retrying in {1} '
                           'seconds').format(opts['master'], opts['retry_dns'])
                    if salt.log.setup.is_console_configured():
                        log.error(msg)
                    else:
                        print('WARNING: {0}'.format(msg))
                    time.sleep(opts['retry_dns'])
                    try:
                        ret['master_ip'] = salt.utils.dns_check(
                            opts['master'], True, opts['ipv6']
                        )
                        break
                    except SaltClientError:
                        pass
            else:
                if fallback:
                    ret['master_ip'] = '127.0.0.1'
                else:
                    raise
        except SaltSystemExit:
            unknown_str = 'unknown address'
            master = opts.get('master', unknown_str)
            if master == '':
                master = unknown_str
            if opts.get('__role') == 'syndic':
                err = 'Master address: \'{0}\' could not be resolved. Invalid or unresolveable address. Set \'syndic_master\' value in minion config.'.format(master)
            else:
                err = 'Master address: \'{0}\' could not be resolved. Invalid or unresolveable address. Set \'master\' value in minion config.'.format(master)
            log.error(err)
            raise SaltSystemExit(code=42, msg=err)
    else:
        ret['master_ip'] = '127.0.0.1'

    if 'master_ip' in ret and 'master_ip' in opts:
        if ret['master_ip'] != opts['master_ip']:
            log.warning('Master ip address changed from {0} to {1}'.format(opts['master_ip'],
                                                                          ret['master_ip'])
            )
    ret['master_uri'] = 'tcp://{ip}:{port}'.format(ip=ret['master_ip'],
                                                   port=opts['master_port'])
    return ret


def prep_ip_port(opts):
    ret = {}
    if opts['master_uri_format'] == 'ip_only':
        ret['master'] = opts['master']
    else:
        ip_port = opts['master'].rsplit(":", 1)
        if len(ip_port) == 1:
            # e.g. master: mysaltmaster
            ret['master'] = ip_port[0]
        else:
            # e.g. master: localhost:1234
            # e.g. master: 127.0.0.1:1234
            # e.g. master: ::1:1234
            ret['master'] = ip_port[0]
            ret['master_port'] = ip_port[1]
    return ret


def get_proc_dir(cachedir, **kwargs):
    '''
    Given the cache directory, return the directory that process data is
    stored in, creating it if it doesn't exist.
    The following optional Keyword Arguments are handled:

    mode: which is anything os.makedir would accept as mode.

    uid: the uid to set, if not set, or it is None or -1 no changes are
         made. Same applies if the directory is already owned by this
         uid. Must be int. Works only on unix/unix like systems.

    gid: the gid to set, if not set, or it is None or -1 no changes are
         made. Same applies if the directory is already owned by this
         gid. Must be int. Works only on unix/unix like systems.
    '''
    fn_ = os.path.join(cachedir, 'proc')
    mode = kwargs.pop('mode', None)

    if mode is None:
        mode = {}
    else:
        mode = {'mode': mode}

    if not os.path.isdir(fn_):
        # proc_dir is not present, create it with mode settings
        os.makedirs(fn_, **mode)

    d_stat = os.stat(fn_)

    # if mode is not an empty dict then we have an explicit
    # dir mode. So lets check if mode needs to be changed.
    if mode:
        mode_part = S_IMODE(d_stat.st_mode)
        if mode_part != mode['mode']:
            os.chmod(fn_, (d_stat.st_mode ^ mode_part) | mode['mode'])

    if hasattr(os, 'chown'):
        # only on unix/unix like systems
        uid = kwargs.pop('uid', -1)
        gid = kwargs.pop('gid', -1)

        # if uid and gid are both -1 then go ahead with
        # no changes at all
        if (d_stat.st_uid != uid or d_stat.st_gid != gid) and \
                [i for i in (uid, gid) if i != -1]:
            os.chown(fn_, uid, gid)

    return fn_


def load_args_and_kwargs(func, args, data=None, ignore_invalid=False):
    '''
    Detect the args and kwargs that need to be passed to a function call, and
    check them against what was passed.
    '''
    argspec = salt.utils.args.get_function_argspec(func)
    _args = []
    _kwargs = {}
    invalid_kwargs = []

    for arg in args:
        if isinstance(arg, six.string_types):
            string_arg, string_kwarg = salt.utils.args.parse_input([arg], condition=False)  # pylint: disable=W0632
            if string_arg:
                # Don't append the version that was just derived from parse_cli
                # above, that would result in a 2nd call to
                # salt.utils.cli.yamlify_arg(), which could mangle the input.
                _args.append(arg)
            elif string_kwarg:
                salt.utils.warn_until(
                    'Nitrogen',
                    'The list of function args and kwargs should be parsed '
                    'by salt.utils.args.parse_input() before calling '
                    'salt.minion.load_args_and_kwargs().'
                )
                if argspec.keywords or next(six.iterkeys(string_kwarg)) in argspec.args:
                    # Function supports **kwargs or is a positional argument to
                    # the function.
                    _kwargs.update(string_kwarg)
                else:
                    # **kwargs not in argspec and parsed argument name not in
                    # list of positional arguments. This keyword argument is
                    # invalid.
                    for key, val in six.iteritems(string_kwarg):
                        invalid_kwargs.append('{0}={1}'.format(key, val))
                continue

        # if the arg is a dict with __kwarg__ == True, then its a kwarg
        elif isinstance(arg, dict) and arg.pop('__kwarg__', False) is True:
            for key, val in six.iteritems(arg):
                if argspec.keywords or key in argspec.args:
                    # Function supports **kwargs or is a positional argument to
                    # the function.
                    _kwargs[key] = val
                else:
                    # **kwargs not in argspec and parsed argument name not in
                    # list of positional arguments. This keyword argument is
                    # invalid.
                    invalid_kwargs.append('{0}={1}'.format(key, val))
            continue

        else:
            _args.append(arg)

    if invalid_kwargs and not ignore_invalid:
        salt.utils.invalid_kwargs(invalid_kwargs)

    if argspec.keywords and isinstance(data, dict):
        # this function accepts **kwargs, pack in the publish data
        for key, val in six.iteritems(data):
            _kwargs['__pub_{0}'.format(key)] = val

    return _args, _kwargs


def eval_master_func(opts):
    '''
    Evaluate master function if master type is 'func'
    and save it result in opts['master']
    '''
    if '__master_func_evaluated' not in opts:
        # split module and function and try loading the module
        mod_fun = opts['master']
        mod, fun = mod_fun.split('.')
        try:
            master_mod = salt.loader.raw_mod(opts, mod, fun)
            if not master_mod:
                raise KeyError
            # we take whatever the module returns as master address
            opts['master'] = master_mod[mod_fun]()
            if not isinstance(opts['master'], str):
                raise TypeError
            opts['__master_func_evaluated'] = True
        except KeyError:
            log.error('Failed to load module {0}'.format(mod_fun))
            sys.exit(salt.defaults.exitcodes.EX_GENERIC)
        except TypeError:
            log.error('{0} returned from {1} is not a string'.format(opts['master'], mod_fun))
            sys.exit(salt.defaults.exitcodes.EX_GENERIC)
        log.info('Evaluated master from module: {0}'.format(mod_fun))


def master_event(type, master=None):
    '''
    Centralized master event function which will return event type based on event_map
    '''
    event_map = {'connected': '__master_connected',
                 'disconnected': '__master_disconnected',
                 'failback': '__master_failback',
                 'alive': '__master_alive'}

    if type == 'alive' and master is not None:
        return '{0}_{1}'.format(event_map.get(type), master)

    return event_map.get(type, None)


class MinionBase(object):
    def __init__(self, opts):
        self.opts = opts

    @staticmethod
    def process_schedule(minion, loop_interval):
        try:
            if hasattr(minion, 'schedule'):
                minion.schedule.eval()
            else:
                log.error('Minion scheduler not initialized. Scheduled jobs will not be run.')
                return
            # Check if scheduler requires lower loop interval than
            # the loop_interval setting
            if minion.schedule.loop_interval < loop_interval:
                loop_interval = minion.schedule.loop_interval
                log.debug(
                    'Overriding loop_interval because of scheduled jobs.'
                )
        except Exception as exc:
            log.error(
                'Exception {0} occurred in scheduled job'.format(exc)
            )
        return loop_interval

    def process_beacons(self, functions):
        '''
        Evaluate all of the configured beacons, grab the config again in case
        the pillar or grains changed
        '''
        if 'config.merge' in functions:
            b_conf = functions['config.merge']('beacons', self.opts['beacons'], omit_opts=True)
            if b_conf:
                return self.beacons.process(b_conf, self.opts['grains'])  # pylint: disable=no-member
        return []

    @tornado.gen.coroutine
    def eval_master(self,
                    opts,
                    timeout=60,
                    safe=True,
                    failed=False,
                    failback=False):
        '''
        Evaluates and returns a tuple of the current master address and the pub_channel.

        In standard mode, just creates a pub_channel with the given master address.

        With master_type=func evaluates the current master address from the given
        module and then creates a pub_channel.

        With master_type=failover takes the list of masters and loops through them.
        The first one that allows the minion to create a pub_channel is then
        returned. If this function is called outside the minions initialization
        phase (for example from the minions main event-loop when a master connection
        loss was detected), 'failed' should be set to True. The current
        (possibly failed) master will then be removed from the list of masters.
        '''
        # return early if we are not connecting to a master
        if opts['master_type'] == 'disable':
            log.warning('Master is set to disable, skipping connection')
            self.connected = False
            raise tornado.gen.Return((None, None))
        # check if master_type was altered from its default
        elif opts['master_type'] != 'str' and opts['__role'] != 'syndic':
            # check for a valid keyword
            if opts['master_type'] == 'func':
                eval_master_func(opts)

            # if failover is set, master has to be of type list
            elif opts['master_type'] == 'failover':
                if isinstance(opts['master'], list):
                    log.info('Got list of available master addresses:'
                             ' {0}'.format(opts['master']))
                    if opts['master_shuffle']:
                        if opts['master_failback']:
                            secondary_masters = opts['master'][1:]
                            shuffle(secondary_masters)
                            opts['master'][1:] = secondary_masters
                        else:
                            shuffle(opts['master'])
                    opts['auth_tries'] = 0
                    if opts['master_failback'] and opts['master_failback_interval'] == 0:
                        opts['master_failback_interval'] = opts['master_alive_interval']
                # if opts['master'] is a str and we have never created opts['master_list']
                elif isinstance(opts['master'], str) and ('master_list' not in opts):
                    # We have a string, but a list was what was intended. Convert.
                    # See issue 23611 for details
                    opts['master'] = [opts['master']]
                elif opts['__role'] == 'syndic':
                    log.info('Syndic setting master_syndic to \'{0}\''.format(opts['master']))

                # if failed=True, the minion was previously connected
                # we're probably called from the minions main-event-loop
                # because a master connection loss was detected. remove
                # the possibly failed master from the list of masters.
                elif failed:
                    if failback:
                        # failback list of masters to original config
                        opts['master'] = opts['master_list']
                    else:
                        log.info('Moving possibly failed master {0} to the end of'
                                 ' the list of masters'.format(opts['master']))
                        if opts['master'] in opts['local_masters']:
                            # create new list of master with the possibly failed
                            # one moved to the end
                            failed_master = opts['master']
                            opts['master'] = [x for x in opts['local_masters'] if opts['master'] != x]
                            opts['master'].append(failed_master)
                        else:
                            opts['master'] = opts['master_list']
                else:
                    msg = ('master_type set to \'failover\' but \'master\' '
                           'is not of type list but of type '
                           '{0}'.format(type(opts['master'])))
                    log.error(msg)
                    sys.exit(salt.defaults.exitcodes.EX_GENERIC)
                # If failover is set, minion have to failover on DNS errors instead of retry DNS resolve.
                # See issue 21082 for details
                if opts['retry_dns']:
                    msg = ('\'master_type\' set to \'failover\' but \'retry_dns\' is not 0. '
                           'Setting \'retry_dns\' to 0 to failover to the next master on DNS errors.')
                    log.critical(msg)
                    opts['retry_dns'] = 0
            else:
                msg = ('Invalid keyword \'{0}\' for variable '
                       '\'master_type\''.format(opts['master_type']))
                log.error(msg)
                sys.exit(salt.defaults.exitcodes.EX_GENERIC)

        # FIXME: if SMinion don't define io_loop, it can't switch master see #29088
        # Specify kwargs for the channel factory so that SMinion doesn't need to define an io_loop
        # (The channel factories will set a default if the kwarg isn't passed)
        factory_kwargs = {'timeout': timeout, 'safe': safe}
        if getattr(self, 'io_loop', None):
            factory_kwargs['io_loop'] = self.io_loop  # pylint: disable=no-member

        tries = opts.get('master_tries', 1)
        attempts = 0

        # if we have a list of masters, loop through them and be
        # happy with the first one that allows us to connect
        if isinstance(opts['master'], list):
            conn = False
            # shuffle the masters and then loop through them
            opts['local_masters'] = copy.copy(opts['master'])
            if opts['random_master']:
                shuffle(opts['local_masters'])
            last_exc = None

            while True:
                attempts += 1
                if tries > 0:
                    log.debug('Connecting to master. Attempt {0} '
                              'of {1}'.format(attempts, tries)
                    )
                else:
                    log.debug('Connecting to master. Attempt {0} '
                              '(infinite attempts)'.format(attempts)
                    )
                for master in opts['local_masters']:
                    opts['master'] = master
                    opts.update(prep_ip_port(opts))
                    opts.update(resolve_dns(opts))

                    # on first run, update self.opts with the whole master list
                    # to enable a minion to re-use old masters if they get fixed
                    if 'master_list' not in opts:
                        opts['master_list'] = copy.copy(opts['local_masters'])

                    self.opts = opts

                    try:
                        pub_channel = salt.transport.client.AsyncPubChannel.factory(opts, **factory_kwargs)
                        yield pub_channel.connect()
                        conn = True
                        break
                    except SaltClientError as exc:
                        last_exc = exc
                        msg = ('Master {0} could not be reached, trying '
                               'next master (if any)'.format(opts['master']))
                        log.info(msg)
                        continue

                if not conn:
                    if attempts == tries:
                        # Exhausted all attempts. Return exception.
                        self.connected = False
                        self.opts['master'] = copy.copy(self.opts['local_masters'])
                        msg = ('No master could be reached or all masters '
                               'denied the minions connection attempt.')
                        log.error(msg)
                        # If the code reaches this point, 'last_exc'
                        # should already be set.
                        raise last_exc  # pylint: disable=E0702
                else:
                    self.tok = pub_channel.auth.gen_token('salt')
                    self.connected = True
                    raise tornado.gen.Return((opts['master'], pub_channel))

        # single master sign in
        else:
            if opts['random_master']:
                log.warning('random_master is True but there is only one master specified. Ignoring.')
            while True:
                attempts += 1
                if tries > 0:
                    log.debug('Connecting to master. Attempt {0} '
                              'of {1}'.format(attempts, tries)
                    )
                else:
                    log.debug('Connecting to master. Attempt {0} '
                              '(infinite attempts)'.format(attempts)
                    )
                opts.update(prep_ip_port(opts))
                opts.update(resolve_dns(opts))
                try:
                    if self.opts['transport'] == 'detect':
                        self.opts['detect_mode'] = True
                        for trans in ('zeromq', 'tcp'):
                            if trans == 'zeromq' and not HAS_ZMQ:
                                continue
                            self.opts['transport'] = trans
                            pub_channel = salt.transport.client.AsyncPubChannel.factory(self.opts, **factory_kwargs)
                            yield pub_channel.connect()
                            if not pub_channel.auth.authenticated:
                                continue
                            del self.opts['detect_mode']
                            break
                    else:
                        pub_channel = salt.transport.client.AsyncPubChannel.factory(self.opts, **factory_kwargs)
                        yield pub_channel.connect()
                    self.tok = pub_channel.auth.gen_token('salt')
                    self.connected = True
                    raise tornado.gen.Return((opts['master'], pub_channel))
                except SaltClientError as exc:
                    if attempts == tries:
                        # Exhausted all attempts. Return exception.
                        self.connected = False
                        raise exc


class SMinion(MinionBase):
    '''
    Create an object that has loaded all of the minion module functions,
    grains, modules, returners etc.  The SMinion allows developers to
    generate all of the salt minion functions and present them with these
    functions for general use.
    '''
    def __init__(self, opts):
        # Late setup of the opts grains, so we can log from the grains module
        opts['grains'] = salt.loader.grains(opts)
        super(SMinion, self).__init__(opts)

        # Clean out the proc directory (default /var/cache/salt/minion/proc)
        if (self.opts.get('file_client', 'remote') == 'remote'
                or self.opts.get('use_master_when_local', False)):
            if self.opts['transport'] == 'zeromq' and HAS_ZMQ:
                io_loop = zmq.eventloop.ioloop.ZMQIOLoop()
            else:
                io_loop = LOOP_CLASS.current()
            io_loop.run_sync(
                lambda: self.eval_master(self.opts, failed=True)
            )
        self.gen_modules(initial_load=True)

        # If configured, cache pillar data on the minion
        if self.opts['file_client'] == 'remote' and self.opts.get('minion_pillar_cache', False):
            import yaml
            pdir = os.path.join(self.opts['cachedir'], 'pillar')
            if not os.path.isdir(pdir):
                os.makedirs(pdir, 0o700)
            ptop = os.path.join(pdir, 'top.sls')
            if self.opts['environment'] is not None:
                penv = self.opts['environment']
            else:
                penv = 'base'
            cache_top = {penv: {self.opts['id']: ['cache']}}
            with salt.utils.fopen(ptop, 'wb') as fp_:
                fp_.write(yaml.dump(cache_top))
                os.chmod(ptop, 0o600)
            cache_sls = os.path.join(pdir, 'cache.sls')
            with salt.utils.fopen(cache_sls, 'wb') as fp_:
                fp_.write(yaml.dump(self.opts['pillar']))
                os.chmod(cache_sls, 0o600)

    def gen_modules(self, initial_load=False):
        '''
        Load all of the modules for the minion
        '''

        self.utils = salt.loader.utils(self.opts)
        self.functions = salt.loader.minion_mods(self.opts, utils=self.utils,
                                                 include_errors=True)
        self.serializers = salt.loader.serializers(self.opts)
        self.returners = salt.loader.returners(self.opts, self.functions)
        self.proxy = salt.loader.proxy(self.opts, self.functions, self.returners, None)
        # TODO: remove
        self.function_errors = {}  # Keep the funcs clean
        self.states = salt.loader.states(self.opts,
                self.functions,
                self.utils,
                self.serializers)
        self.rend = salt.loader.render(self.opts, self.functions)
        self.matcher = Matcher(self.opts, self.functions)
        self.functions['sys.reload_modules'] = self.gen_modules
        self.executors = salt.loader.executors(self.opts)

        if self.opts.get('master_type') != 'disable':
            self.opts['pillar'] = salt.pillar.get_pillar(
                self.opts,
                self.opts['grains'],
                self.opts['id'],
                self.opts['environment'],
                pillarenv=self.opts.get('pillarenv'),
                funcs=self.functions,
                rend=self.rend,
            ).compile_pillar()


class MasterMinion(object):
    '''
    Create a fully loaded minion function object for generic use on the
    master. What makes this class different is that the pillar is
    omitted, otherwise everything else is loaded cleanly.
    '''
    def __init__(
            self,
            opts,
            returners=True,
            states=True,
            rend=True,
            matcher=True,
            whitelist=None,
            ignore_config_errors=True):
        self.opts = salt.config.minion_config(opts['conf_file'], ignore_config_errors=ignore_config_errors)
        self.opts.update(opts)
        self.whitelist = whitelist
        self.opts['grains'] = salt.loader.grains(opts)
        self.opts['pillar'] = {}
        self.mk_returners = returners
        self.mk_states = states
        self.mk_rend = rend
        self.mk_matcher = matcher
        self.gen_modules(initial_load=True)

    def gen_modules(self, initial_load=False):
        '''
        Load all of the modules for the minion
        '''
        self.utils = salt.loader.utils(self.opts)
        self.functions = salt.loader.minion_mods(
            self.opts,
            utils=self.utils,
            whitelist=self.whitelist,
            initial_load=initial_load)
        self.serializers = salt.loader.serializers(self.opts)
        if self.mk_returners:
            self.returners = salt.loader.returners(self.opts, self.functions)
        if self.mk_states:
            self.states = salt.loader.states(self.opts,
                                             self.functions,
                                             self.utils,
                                             self.serializers)
        if self.mk_rend:
            self.rend = salt.loader.render(self.opts, self.functions)
        if self.mk_matcher:
            self.matcher = Matcher(self.opts, self.functions)
        self.functions['sys.reload_modules'] = self.gen_modules


class MinionManager(MinionBase):
    '''
    Create a multi minion interface, this creates as many minions as are
    defined in the master option and binds each minion object to a respective
    master.
    '''
    def __init__(self, opts):
        super(MinionManager, self).__init__(opts)
        self.auth_wait = self.opts['acceptance_wait_time']
        self.max_auth_wait = self.opts['acceptance_wait_time_max']
        self.minions = []
        self.jid_queue = []

        if HAS_ZMQ:
            zmq.eventloop.ioloop.install()
        self.io_loop = LOOP_CLASS.current()

    def _bind(self):
        # start up the event publisher, so we can see events during startup
        self.event_publisher = salt.utils.event.AsyncEventPublisher(
            self.opts,
            io_loop=self.io_loop,
        )
        self.event = salt.utils.event.get_event('minion', opts=self.opts, io_loop=self.io_loop)
        self.event.subscribe('')
        self.event.set_event_handler(self.handle_event)

    @tornado.gen.coroutine
    def handle_event(self, package):
        yield [minion.handle_event(package) for minion in self.minions]

    def _create_minion_object(self, opts, timeout, safe,
                              io_loop=None, loaded_base_name=None,
                              jid_queue=None):
        '''
        Helper function to return the correct type of object
        '''
        return Minion(opts,
                      timeout,
                      safe,
                      io_loop=io_loop,
                      loaded_base_name=loaded_base_name,
                      jid_queue=jid_queue)

    def _spawn_minions(self):
        '''
        Spawn all the coroutines which will sign in to masters
        '''
        masters = self.opts['master']
        if self.opts['master_type'] == 'failover' or not isinstance(self.opts['master'], list):
            masters = [masters]

        for master in masters:
            s_opts = copy.deepcopy(self.opts)
            s_opts['master'] = master
            s_opts['multimaster'] = True
            minion = self._create_minion_object(s_opts,
                                                s_opts['auth_timeout'],
                                                False,
                                                io_loop=self.io_loop,
                                                loaded_base_name='salt.loader.{0}'.format(s_opts['master']),
                                                jid_queue=self.jid_queue,
                                               )
            self.minions.append(minion)
            self.io_loop.spawn_callback(self._connect_minion, minion)

    @tornado.gen.coroutine
    def _connect_minion(self, minion):
        '''
        Create a minion, and asynchronously connect it to a master
        '''
        last = 0  # never have we signed in
        auth_wait = minion.opts['acceptance_wait_time']
        while True:
            try:
                yield minion.connect_master()
                minion.tune_in(start=False)
                break
            except SaltClientError as exc:
                log.error('Error while bringing up minion for multi-master. Is master at {0} responding?'.format(minion.opts['master']))
                last = time.time()
                if auth_wait < self.max_auth_wait:
                    auth_wait += self.auth_wait
                yield tornado.gen.sleep(auth_wait)  # TODO: log?
            except Exception as e:
                log.critical('Unexpected error while connecting to {0}'.format(minion.opts['master']), exc_info=True)

    # Multi Master Tune In
    def tune_in(self):
        '''
        Bind to the masters

        This loop will attempt to create connections to masters it hasn't connected
        to yet, but once the initial connection is made it is up to ZMQ to do the
        reconnect (don't know of an API to get the state here in salt)
        '''
        self._bind()

        # Fire off all the minion coroutines
        self._spawn_minions()

        # serve forever!
        self.io_loop.start()

    @property
    def restart(self):
        for minion in self.minions:
            if minion.restart:
                return True
        return False

    def stop(self, signum):
        for minion in self.minions:
            minion.process_manager.stop_restarting()
            minion.process_manager.send_signal_to_processes(signum)
            # kill any remaining processes
            minion.process_manager.kill_children()
            minion.destroy()

    def destroy(self):
        for minion in self.minions:
            minion.destroy()

    def reload(self):
        for minion in self.minions:
            minion.reload()


class Minion(MinionBase):
    '''
    This class instantiates a minion, runs connections for a minion,
    and loads all of the functions into the minion
    '''
    def __init__(self, opts, timeout=60, safe=True, loaded_base_name=None, io_loop=None, jid_queue=None):  # pylint: disable=W0231
        '''
        Pass in the options dict
        '''
        # this means that the parent class doesn't know *which* master we connect to
        super(Minion, self).__init__(opts)
        self.timeout = timeout
        self.safe = safe

        self._running = None
        self.win_proc = []
        self.loaded_base_name = loaded_base_name
        self.connected = False
        self.restart = False
        # Flag meaning minion has finished initialization including first connect to the master.
        # True means the Minion is fully functional and ready to handle events.
        self.ready = False
        self.jid_queue = jid_queue

        if io_loop is None:
            if HAS_ZMQ:
                zmq.eventloop.ioloop.install()
            self.io_loop = LOOP_CLASS.current()
        else:
            self.io_loop = io_loop

        # Warn if ZMQ < 3.2
        if HAS_ZMQ:
            try:
                zmq_version_info = zmq.zmq_version_info()
            except AttributeError:
                # PyZMQ <= 2.1.9 does not have zmq_version_info, fall back to
                # using zmq.zmq_version() and build a version info tuple.
                zmq_version_info = tuple(
                    [int(x) for x in zmq.zmq_version().split('.')]  # pylint: disable=no-member
                )
            if zmq_version_info < (3, 2):
                log.warning(
                    'You have a version of ZMQ less than ZMQ 3.2! There are '
                    'known connection keep-alive issues with ZMQ < 3.2 which '
                    'may result in loss of contact with minions. Please '
                    'upgrade your ZMQ!'
                )
        # Late setup the of the opts grains, so we can log from the grains
        # module.  If this is a proxy, however, we need to init the proxymodule
        # before we can get the grains.  We do this for proxies in the
        # post_master_init
        if not salt.utils.is_proxy():
            self.opts['grains'] = salt.loader.grains(opts)

        log.info('Creating minion process manager')
        self.process_manager = ProcessManager(name='MinionProcessManager')
        self.io_loop.spawn_callback(self.process_manager.run, async=True)
        # We don't have the proxy setup yet, so we can't start engines
        # Engines need to be able to access __proxy__
        if not salt.utils.is_proxy():
            self.io_loop.spawn_callback(salt.engines.start_engines, self.opts,
                                        self.process_manager)

        # Install the SIGINT/SIGTERM handlers if not done so far
        if signal.getsignal(signal.SIGINT) is signal.SIG_DFL:
            # No custom signal handling was added, install our own
            signal.signal(signal.SIGINT, self._handle_signals)

        if signal.getsignal(signal.SIGTERM) is signal.SIG_DFL:
            # No custom signal handling was added, install our own
            signal.signal(signal.SIGTERM, self._handle_signals)

    def _handle_signals(self, signum, sigframe):  # pylint: disable=unused-argument
        self._running = False
        # escalate the signals to the process manager
        self.process_manager.stop_restarting()
        self.process_manager.send_signal_to_processes(signum)
        # kill any remaining processes
        self.process_manager.kill_children()
        time.sleep(1)
        sys.exit(0)

    def sync_connect_master(self, timeout=None):
        '''
        Block until we are connected to a master
        '''
        self._sync_connect_master_success = False
        log.debug("sync_connect_master")

        def on_connect_master_future_done(future):
            self._sync_connect_master_success = True
            self.io_loop.stop()

        self._connect_master_future = self.connect_master()
        # finish connecting to master
        self._connect_master_future.add_done_callback(on_connect_master_future_done)
        if timeout:
            self.io_loop.call_later(timeout, self.io_loop.stop)
        try:
            self.io_loop.start()
        except KeyboardInterrupt:
            self.destroy()
        # I made the following 3 line oddity to preserve traceback.
        # Please read PR #23978 before changing, hopefully avoiding regressions.
        # Good luck, we're all counting on you.  Thanks.
        future_exception = self._connect_master_future.exc_info()
        if future_exception:
            # This needs to be re-raised to preserve restart_on_error behavior.
            raise six.reraise(*future_exception)
        if timeout and self._sync_connect_master_success is False:
            raise SaltDaemonNotRunning('Failed to connect to the salt-master')

    def reload(self):
        log.info('Minion reloading config')
        disk_opts = salt.config.minion_config(os.path.join(salt.syspaths.CONFIG_DIR, 'minion'))  # FIXME POC
        self.opts = salt.utils.dictupdate.merge_overwrite(self.opts, disk_opts)
        self.functions, self.returners, self.function_errors, self.executors = self._load_modules()
        self.schedule.functions = self.functions
        self.schedule.returners = self.returners

    @tornado.gen.coroutine
    def connect_master(self):
        '''
        Return a future which will complete when you are connected to a master
        '''
        master, self.pub_channel = yield self.eval_master(self.opts, self.timeout, self.safe)
        yield self._post_master_init(master)

    # TODO: better name...
    @tornado.gen.coroutine
    def _post_master_init(self, master):
        '''
        Function to finish init after connecting to a master

        This is primarily loading modules, pillars, etc. (since they need
        to know which master they connected to)

        If this function is changed, please check ProxyMinion._post_master_init
        to see if those changes need to be propagated.

        Minions and ProxyMinions need significantly different post master setups,
        which is why the differences are not factored out into separate helper
        functions.
        '''
        if self.connected:
            self.opts['master'] = master

            # Initialize pillar before loader to make pillar accessible in modules
            self.opts['pillar'] = yield salt.pillar.get_async_pillar(
                self.opts,
                self.opts['grains'],
                self.opts['id'],
                self.opts['environment'],
                pillarenv=self.opts.get('pillarenv')
            ).compile_pillar()

        self.functions, self.returners, self.function_errors, self.executors = self._load_modules()
        self.serial = salt.payload.Serial(self.opts)
        self.mod_opts = self._prep_mod_opts()
        self.matcher = Matcher(self.opts, self.functions)
        self.beacons = salt.beacons.Beacon(self.opts, self.functions)
        uid = salt.utils.get_uid(user=self.opts.get('user', None))
        self.proc_dir = get_proc_dir(self.opts['cachedir'], uid=uid)

        self.schedule = salt.utils.schedule.Schedule(
            self.opts,
            self.functions,
            self.returners,
            cleanup=[master_event(type='alive')])

        # add default scheduling jobs to the minions scheduler
        if self.opts['mine_enabled'] and 'mine.update' in self.functions:
            self.schedule.add_job({
                '__mine_interval':
                {
                    'function': 'mine.update',
                    'minutes': self.opts['mine_interval'],
                    'jid_include': True,
                    'maxrunning': 2,
                    'return_job': self.opts.get('mine_return_job', False)
                }
            }, persist=True)
            log.info('Added mine.update to scheduler')
        else:
            self.schedule.delete_job('__mine_interval', persist=True)

        # add master_alive job if enabled
        if (self.opts['transport'] != 'tcp' and
                self.opts['master_alive_interval'] > 0 and
                self.connected):
            self.schedule.add_job({
                master_event(type='alive', master=self.opts['master']):
                {
                    'function': 'status.master',
                    'seconds': self.opts['master_alive_interval'],
                    'jid_include': True,
                    'maxrunning': 1,
                    'return_job': False,
                    'kwargs': {'master': self.opts['master'],
                               'connected': True}
                }
            }, persist=True)
            if self.opts['master_failback'] and \
                    'master_list' in self.opts and \
                    self.opts['master'] != self.opts['master_list'][0]:
                self.schedule.add_job({
                    master_event(type='failback'):
                    {
                        'function': 'status.ping_master',
                        'seconds': self.opts['master_failback_interval'],
                        'jid_include': True,
                        'maxrunning': 1,
                        'return_job': False,
                        'kwargs': {'master': self.opts['master_list'][0]}
                    }
                }, persist=True)
            else:
                self.schedule.delete_job(master_event(type='failback'), persist=True)
        else:
            self.schedule.delete_job(master_event(type='alive', master=self.opts['master']), persist=True)
            self.schedule.delete_job(master_event(type='failback'), persist=True)

        self.grains_cache = self.opts['grains']
        self.ready = True

    def _return_retry_timer(self):
        '''
        Based on the minion configuration, either return a randomized timer or
        just return the value of the return_retry_timer.
        '''
        msg = 'Minion return retry timer set to {0} seconds'
        if self.opts.get('return_retry_timer_max'):
            try:
                random_retry = randint(self.opts['return_retry_timer'], self.opts['return_retry_timer_max'])
                log.debug(msg.format(random_retry) + ' (randomized)')
                return random_retry
            except ValueError:
                # Catch wiseguys using negative integers here
                log.error(
                    'Invalid value (return_retry_timer: {0} or return_retry_timer_max: {1})'
                    'both must be a positive integers'.format(
                        self.opts['return_retry_timer'],
                        self.opts['return_retry_timer_max'],
                    )
                )
                log.debug(msg.format(DEFAULT_MINION_OPTS['return_retry_timer']))
                return DEFAULT_MINION_OPTS['return_retry_timer']
        else:
            log.debug(msg.format(self.opts.get('return_retry_timer')))
            return self.opts.get('return_retry_timer')

    def _prep_mod_opts(self):
        '''
        Returns a copy of the opts with key bits stripped out
        '''
        mod_opts = {}
        for key, val in six.iteritems(self.opts):
            if key == 'logger':
                continue
            mod_opts[key] = val
        return mod_opts

    def _load_modules(self, force_refresh=False, notify=False, grains=None):
        '''
        Return the functions and the returners loaded up from the loader
        module
        '''
        # if this is a *nix system AND modules_max_memory is set, lets enforce
        # a memory limit on module imports
        # this feature ONLY works on *nix like OSs (resource module doesn't work on windows)
        modules_max_memory = False
        if self.opts.get('modules_max_memory', -1) > 0 and HAS_PSUTIL and HAS_RESOURCE:
            log.debug('modules_max_memory set, enforcing a maximum of {0}'.format(self.opts['modules_max_memory']))
            modules_max_memory = True
            old_mem_limit = resource.getrlimit(resource.RLIMIT_AS)
            rss, vms = psutil.Process(os.getpid()).memory_info()
            mem_limit = rss + vms + self.opts['modules_max_memory']
            resource.setrlimit(resource.RLIMIT_AS, (mem_limit, mem_limit))
        elif self.opts.get('modules_max_memory', -1) > 0:
            if not HAS_PSUTIL:
                log.error('Unable to enforce modules_max_memory because psutil is missing')
            if not HAS_RESOURCE:
                log.error('Unable to enforce modules_max_memory because resource is missing')

        # This might be a proxy minion
        if hasattr(self, 'proxy'):
            proxy = self.proxy
        else:
            proxy = None

        if grains is None:
            self.opts['grains'] = salt.loader.grains(self.opts, force_refresh, proxy=proxy)
        self.utils = salt.loader.utils(self.opts)

        if self.opts.get('multimaster', False):
            s_opts = copy.deepcopy(self.opts)
            functions = salt.loader.minion_mods(s_opts, utils=self.utils, proxy=proxy,
                                                loaded_base_name=self.loaded_base_name, notify=notify)
        else:
            functions = salt.loader.minion_mods(self.opts, utils=self.utils, notify=notify, proxy=proxy)
        returners = salt.loader.returners(self.opts, functions)
        errors = {}
        if '_errors' in functions:
            errors = functions['_errors']
            functions.pop('_errors')

        # we're done, reset the limits!
        if modules_max_memory is True:
            resource.setrlimit(resource.RLIMIT_AS, old_mem_limit)

        executors = salt.loader.executors(self.opts, functions)

        return functions, returners, errors, executors

    def _send_req_sync(self, load, timeout):
        channel = salt.transport.Channel.factory(self.opts)
        return channel.send(load, timeout=timeout)

    @tornado.gen.coroutine
    def _send_req_async(self, load, timeout):
        channel = salt.transport.client.AsyncReqChannel.factory(self.opts)
        ret = yield channel.send(load, timeout=timeout)
        raise tornado.gen.Return(ret)

    def _fire_master(self, data=None, tag=None, events=None, pretag=None, timeout=60, sync=True):
        '''
        Fire an event on the master, or drop message if unable to send.
        '''
        load = {'id': self.opts['id'],
                'cmd': '_minion_event',
                'pretag': pretag,
                'tok': self.tok}
        if events:
            load['events'] = events
        elif data and tag:
            load['data'] = data
            load['tag'] = tag
        elif not data and tag:
            load['data'] = {}
            load['tag'] = tag
        else:
            return

        def timeout_handler(*_):
            log.info('fire_master failed: master could not be contacted. Request timed out.')
            return True

        if sync:
            try:
                self._send_req_sync(load, timeout)
            except salt.exceptions.SaltReqTimeoutError:
                log.info('fire_master failed: master could not be contacted. Request timed out.')
                return False
            except Exception:
                log.info('fire_master failed: {0}'.format(traceback.format_exc()))
                return False
        else:
            with tornado.stack_context.ExceptionStackContext(timeout_handler):
                self._send_req_async(load, timeout, callback=lambda f: None)  # pylint: disable=unexpected-keyword-arg
        return True

    def _handle_decoded_payload(self, data):
        '''
        Override this method if you wish to handle the decoded data
        differently.
        '''
        if 'user' in data:
            log.info(
                'User {0[user]} Executing command {0[fun]} with jid '
                '{0[jid]}'.format(data)
            )
        else:
            log.info(
                'Executing command {0[fun]} with jid {0[jid]}'.format(data)
            )
        log.debug('Command details {0}'.format(data))

        # Don't duplicate jobs
        log.trace('Started JIDs: {0}'.format(self.jid_queue))
        if self.jid_queue is not None:
            if data['jid'] in self.jid_queue:
                return
            else:
                self.jid_queue.append(data['jid'])
                if len(self.jid_queue) > self.opts['minion_jid_queue_hwm']:
                    self.jid_queue.pop(0)

        if isinstance(data['fun'], six.string_types):
            if data['fun'] == 'sys.reload_modules':
                self.functions, self.returners, self.function_errors, self.executors = self._load_modules()
                self.schedule.functions = self.functions
                self.schedule.returners = self.returners
        # We stash an instance references to allow for the socket
        # communication in Windows. You can't pickle functions, and thus
        # python needs to be able to reconstruct the reference on the other
        # side.
        instance = self
        multiprocessing_enabled = self.opts.get('multiprocessing', True)
        if multiprocessing_enabled:
            if sys.platform.startswith('win'):
                # let python reconstruct the minion on the other side if we're
                # running on windows
                instance = None
            with default_signals(signal.SIGINT, signal.SIGTERM):
                process = SignalHandlingMultiprocessingProcess(
                    target=self._target, args=(instance, self.opts, data, self.connected)
                )
        else:
            process = threading.Thread(
                target=self._target,
                args=(instance, self.opts, data, self.connected),
                name=data['jid']
            )

        if multiprocessing_enabled:
            with default_signals(signal.SIGINT, signal.SIGTERM):
                # Reset current signals before starting the process in
                # order not to inherit the current signal handlers
                process.start()
        else:
            process.start()

        # TODO: remove the windows specific check?
        if multiprocessing_enabled and not salt.utils.is_windows():
            # we only want to join() immediately if we are daemonizing a process
            process.join()
        else:
            self.win_proc.append(process)

    def ctx(self):
        '''Return a single context manager for the minion's data
        '''
        if six.PY2:
            return contextlib.nested(
                self.functions.context_dict.clone(),
                self.returners.context_dict.clone(),
                self.executors.context_dict.clone(),
            )
        else:
            exitstack = contextlib.ExitStack()
            exitstack.push(self.functions.context_dict.clone())
            exitstack.push(self.returners.context_dict.clone())
            exitstack.push(self.executors.context_dict.clone())
            return exitstack

    @classmethod
    def _target(cls, minion_instance, opts, data, connected):
        if not minion_instance:
            minion_instance = cls(opts)
            minion_instance.connected = connected
            if not hasattr(minion_instance, 'functions'):
                functions, returners, function_errors, executors = (
                    minion_instance._load_modules(grains=opts['grains'])
                    )
                minion_instance.functions = functions
                minion_instance.returners = returners
                minion_instance.function_errors = function_errors
                minion_instance.executors = executors
            if not hasattr(minion_instance, 'serial'):
                minion_instance.serial = salt.payload.Serial(opts)
            if not hasattr(minion_instance, 'proc_dir'):
                uid = salt.utils.get_uid(user=opts.get('user', None))
                minion_instance.proc_dir = (
                    get_proc_dir(opts['cachedir'], uid=uid)
                    )

        with tornado.stack_context.StackContext(minion_instance.ctx):
            if isinstance(data['fun'], tuple) or isinstance(data['fun'], list):
                Minion._thread_multi_return(minion_instance, opts, data)
            else:
                Minion._thread_return(minion_instance, opts, data)

    @classmethod
    def _thread_return(cls, minion_instance, opts, data):
        '''
        This method should be used as a threading target, start the actual
        minion side execution.
        '''
        fn_ = os.path.join(minion_instance.proc_dir, data['jid'])

        if opts['multiprocessing'] and not salt.utils.is_windows():
            # Shutdown the multiprocessing before daemonizing
            salt.log.setup.shutdown_multiprocessing_logging()

            salt.utils.daemonize_if(opts)

            # Reconfigure multiprocessing logging after daemonizing
            salt.log.setup.setup_multiprocessing_logging()

        salt.utils.appendproctitle('{0}._thread_return {1}'.format(cls.__name__, data['jid']))

        sdata = {'pid': os.getpid()}
        sdata.update(data)
        log.info('Starting a new job with PID {0}'.format(sdata['pid']))
        with salt.utils.fopen(fn_, 'w+b') as fp_:
            fp_.write(minion_instance.serial.dumps(sdata))
        ret = {'success': False}
        function_name = data['fun']
        if function_name in minion_instance.functions:
            try:
                if minion_instance.connected and minion_instance.opts['pillar'].get('minion_blackout', False):
                    # this minion is blacked out. Only allow saltutil.refresh_pillar
                    if function_name != 'saltutil.refresh_pillar' and \
                            function_name not in minion_instance.opts['pillar'].get('minion_blackout_whitelist', []):
                        raise SaltInvocationError('Minion in blackout mode. Set \'minion_blackout\' '
                                                 'to False in pillar to resume operations. Only '
                                                 'saltutil.refresh_pillar allowed in blackout mode.')
                func = minion_instance.functions[function_name]
                args, kwargs = load_args_and_kwargs(
                    func,
                    data['arg'],
                    data)
                minion_instance.functions.pack['__context__']['retcode'] = 0

                executors = data.get('module_executors') or opts.get('module_executors', ['direct_call.get'])
                if isinstance(executors, six.string_types):
                    executors = [executors]
                elif not isinstance(executors, list) or not executors:
                    raise SaltInvocationError("Wrong executors specification: {0}. String or non-empty list expected".
                        format(executors))
                if opts.get('sudo_user', '') and executors[-1] != 'sudo.get':
                    if executors[-1] in FUNCTION_EXECUTORS:
                        executors[-1] = 'sudo.get'  # replace
                    else:
                        executors.append('sudo.get')  # append
                log.trace('Executors list {0}'.format(executors))  # pylint: disable=no-member

                # Get executors
                def get_executor(name):
                    executor_class = minion_instance.executors.get(name)
                    if executor_class is None:
                        raise SaltInvocationError("Executor '{0}' is not available".format(name))
                    return executor_class
                # Get the last one that is function executor
                executor = get_executor(executors.pop())(opts, data, func, args, kwargs)
                # Instantiate others from bottom to the top
                for executor_name in reversed(executors):
                    executor = get_executor(executor_name)(opts, data, executor)
                return_data = executor.execute()

                if isinstance(return_data, types.GeneratorType):
                    ind = 0
                    iret = {}
                    for single in return_data:
                        if isinstance(single, dict) and isinstance(iret, dict):
                            iret.update(single)
                        else:
                            if not iret:
                                iret = []
                            iret.append(single)
                        tag = tagify([data['jid'], 'prog', opts['id'], str(ind)], 'job')
                        event_data = {'return': single}
                        minion_instance._fire_master(event_data, tag)
                        ind += 1
                    ret['return'] = iret
                else:
                    ret['return'] = return_data
                ret['retcode'] = minion_instance.functions.pack['__context__'].get(
                    'retcode',
                    0
                )
                ret['success'] = True
            except CommandNotFoundError as exc:
                msg = 'Command required for \'{0}\' not found'.format(
                    function_name
                )
                log.debug(msg, exc_info=True)
                ret['return'] = '{0}: {1}'.format(msg, exc)
                ret['out'] = 'nested'
            except CommandExecutionError as exc:
                log.error(
                    'A command in \'{0}\' had a problem: {1}'.format(
                        function_name,
                        exc
                    ),
                    exc_info_on_loglevel=logging.DEBUG
                )
                ret['return'] = 'ERROR: {0}'.format(exc)
                ret['out'] = 'nested'
            except SaltInvocationError as exc:
                log.error(
                    'Problem executing \'{0}\': {1}'.format(
                        function_name,
                        exc
                    ),
                    exc_info_on_loglevel=logging.DEBUG
                )
                ret['return'] = 'ERROR executing \'{0}\': {1}'.format(
                    function_name, exc
                )
                ret['out'] = 'nested'
            except TypeError as exc:
                msg = 'Passed invalid arguments to {0}: {1}\n{2}'.format(function_name, exc, func.__doc__, )
                log.warning(msg, exc_info_on_loglevel=logging.DEBUG)
                ret['return'] = msg
                ret['out'] = 'nested'
            except Exception:
                msg = 'The minion function caused an exception'
                log.warning(msg, exc_info_on_loglevel=True)
                salt.utils.error.fire_exception(salt.exceptions.MinionError(msg), opts, job=data)
                ret['return'] = '{0}: {1}'.format(msg, traceback.format_exc())
                ret['out'] = 'nested'
        else:
            ret['return'] = minion_instance.functions.missing_fun_string(function_name)
            mod_name = function_name.split('.')[0]
            if mod_name in minion_instance.function_errors:
                ret['return'] += ' Possible reasons: \'{0}\''.format(
                    minion_instance.function_errors[mod_name]
                )
            ret['success'] = False
            ret['retcode'] = 254
            ret['out'] = 'nested'

        ret['jid'] = data['jid']
        ret['fun'] = data['fun']
        ret['fun_args'] = data['arg']
        if 'master_id' in data:
            ret['master_id'] = data['master_id']
        if 'metadata' in data:
            if isinstance(data['metadata'], dict):
                ret['metadata'] = data['metadata']
            else:
                log.warning('The metadata parameter must be a dictionary.  Ignoring.')
        if minion_instance.connected:
            minion_instance._return_pub(
                ret,
                timeout=minion_instance._return_retry_timer()
            )
        # TODO: make a list? Seems odd to split it this late :/
        if data['ret'] and isinstance(data['ret'], six.string_types):
            if 'ret_config' in data:
                ret['ret_config'] = data['ret_config']
            if 'ret_kwargs' in data:
                ret['ret_kwargs'] = data['ret_kwargs']
            ret['id'] = opts['id']
            for returner in set(data['ret'].split(',')):
                try:
                    minion_instance.returners['{0}.returner'.format(
                        returner
                    )](ret)
                except Exception as exc:
                    log.error(
                        'The return failed for job {0} {1}'.format(
                        data['jid'],
                        exc
                        )
                    )
                    log.error(traceback.format_exc())

    @classmethod
    def _thread_multi_return(cls, minion_instance, opts, data):
        '''
        This method should be used as a threading target, start the actual
        minion side execution.
        '''
        salt.utils.appendproctitle('{0}._thread_multi_return {1}'.format(cls.__name__, data['jid']))
        ret = {
            'return': {},
            'retcode': {},
            'success': {}
        }
        for ind in range(0, len(data['fun'])):
            ret['success'][data['fun'][ind]] = False
            try:
                if minion_instance.connected and minion_instance.opts['pillar'].get('minion_blackout', False):
                    # this minion is blacked out. Only allow saltutil.refresh_pillar
                    if data['fun'][ind] != 'saltutil.refresh_pillar' and \
                            data['fun'][ind] not in minion_instance.opts['pillar'].get('minion_blackout_whitelist', []):
                        raise SaltInvocationError('Minion in blackout mode. Set \'minion_blackout\' '
                                                 'to False in pillar to resume operations. Only '
                                                 'saltutil.refresh_pillar allowed in blackout mode.')
                func = minion_instance.functions[data['fun'][ind]]
                args, kwargs = load_args_and_kwargs(
                    func,
                    data['arg'][ind],
                    data)
                minion_instance.functions.pack['__context__']['retcode'] = 0
                ret['return'][data['fun'][ind]] = func(*args, **kwargs)
                ret['retcode'][data['fun'][ind]] = minion_instance.functions.pack['__context__'].get(
                    'retcode',
                    0
                )
                ret['success'][data['fun'][ind]] = True
            except Exception as exc:
                trb = traceback.format_exc()
                log.warning(
                    'The minion function caused an exception: {0}'.format(
                        exc
                    )
                )
                ret['return'][data['fun'][ind]] = trb
            ret['jid'] = data['jid']
            ret['fun'] = data['fun']
            ret['fun_args'] = data['arg']
        if 'metadata' in data:
            ret['metadata'] = data['metadata']
        if minion_instance.connected:
            minion_instance._return_pub(
                ret,
                timeout=minion_instance._return_retry_timer()
            )
        if data['ret']:
            if 'ret_config' in data:
                ret['ret_config'] = data['ret_config']
            if 'ret_kwargs' in data:
                ret['ret_kwargs'] = data['ret_kwargs']
            for returner in set(data['ret'].split(',')):
                ret['id'] = opts['id']
                try:
                    minion_instance.returners['{0}.returner'.format(
                        returner
                    )](ret)
                except Exception as exc:
                    log.error(
                        'The return failed for job {0} {1}'.format(
                        data['jid'],
                        exc
                        )
                    )

    def _return_pub(self, ret, ret_cmd='_return', timeout=60, sync=True):
        '''
        Return the data from the executed command to the master server
        '''
        jid = ret.get('jid', ret.get('__jid__'))
        fun = ret.get('fun', ret.get('__fun__'))
        if self.opts['multiprocessing']:
            fn_ = os.path.join(self.proc_dir, jid)
            if os.path.isfile(fn_):
                try:
                    os.remove(fn_)
                except (OSError, IOError):
                    # The file is gone already
                    pass
        log.info('Returning information for job: {0}'.format(jid))
        if ret_cmd == '_syndic_return':
            load = {'cmd': ret_cmd,
                    'id': self.opts['id'],
                    'jid': jid,
                    'fun': fun,
                    'arg': ret.get('arg'),
                    'tgt': ret.get('tgt'),
                    'tgt_type': ret.get('tgt_type'),
                    'load': ret.get('__load__')}
            if '__master_id__' in ret:
                load['master_id'] = ret['__master_id__']
            load['return'] = {}
            for key, value in six.iteritems(ret):
                if key.startswith('__'):
                    continue
                load['return'][key] = value
        else:
            load = {'cmd': ret_cmd,
                    'id': self.opts['id']}
            for key, value in six.iteritems(ret):
                load[key] = value

        if 'out' in ret:
            if isinstance(ret['out'], six.string_types):
                load['out'] = ret['out']
            else:
                log.error('Invalid outputter {0}. This is likely a bug.'
                          .format(ret['out']))
        else:
            try:
                oput = self.functions[fun].__outputter__
            except (KeyError, AttributeError, TypeError):
                pass
            else:
                if isinstance(oput, six.string_types):
                    load['out'] = oput
        if self.opts['cache_jobs']:
            # Local job cache has been enabled
            salt.utils.minion.cache_jobs(self.opts, load['jid'], ret)

        if not self.opts['pub_ret']:
            return ''

        def timeout_handler(*_):
            msg = ('The minion failed to return the job information for job '
                   '{0}. This is often due to the master being shut down or '
                   'overloaded. If the master is running consider increasing '
                   'the worker_threads value.').format(jid)
            log.warning(msg)
            return True

        if sync:
            try:
                ret_val = self._send_req_sync(load, timeout=timeout)
            except SaltReqTimeoutError:
                timeout_handler()
                return ''
        else:
            with tornado.stack_context.ExceptionStackContext(timeout_handler):
                ret_val = self._send_req_async(load, timeout=timeout, callback=lambda f: None)  # pylint: disable=unexpected-keyword-arg

        log.trace('ret_val = {0}'.format(ret_val))  # pylint: disable=no-member
        return ret_val

    def _state_run(self):
        '''
        Execute a state run based on information set in the minion config file
        '''
        if self.opts['startup_states']:
            if self.opts.get('master_type', 'str') == 'disable' and \
                        self.opts.get('file_client', 'remote') == 'remote':
                log.warning('Cannot run startup_states when \'master_type\' is '
                            'set to \'disable\' and \'file_client\' is set to '
                            '\'remote\'. Skipping.')
            else:
                data = {'jid': 'req', 'ret': self.opts.get('ext_job_cache', '')}
                if self.opts['startup_states'] == 'sls':
                    data['fun'] = 'state.sls'
                    data['arg'] = [self.opts['sls_list']]
                elif self.opts['startup_states'] == 'top':
                    data['fun'] = 'state.top'
                    data['arg'] = [self.opts['top_file']]
                else:
                    data['fun'] = 'state.highstate'
                    data['arg'] = []
                self._handle_decoded_payload(data)

    def _refresh_grains_watcher(self, refresh_interval_in_minutes):
        '''
        Create a loop that will fire a pillar refresh to inform a master about a change in the grains of this minion
        :param refresh_interval_in_minutes:
        :return: None
        '''
        if '__update_grains' not in self.opts.get('schedule', {}):
            if 'schedule' not in self.opts:
                self.opts['schedule'] = {}
            self.opts['schedule'].update({
                '__update_grains':
                    {
                        'function': 'event.fire',
                        'args': [{}, 'grains_refresh'],
                        'minutes': refresh_interval_in_minutes
                    }
            })

    def _fire_master_minion_start(self):
        # Send an event to the master that the minion is live
        self._fire_master(
            'Minion {0} started at {1}'.format(
            self.opts['id'],
            time.asctime()
            ),
            'minion_start'
        )
        # dup name spaced event
        self._fire_master(
            'Minion {0} started at {1}'.format(
            self.opts['id'],
            time.asctime()
            ),
            tagify([self.opts['id'], 'start'], 'minion'),
        )

    def module_refresh(self, force_refresh=False, notify=False):
        '''
        Refresh the functions and returners.
        '''
        log.debug('Refreshing modules. Notify={0}'.format(notify))
        self.functions, self.returners, _, self.executors = self._load_modules(force_refresh, notify=notify)

        self.schedule.functions = self.functions
        self.schedule.returners = self.returners

    # TODO: only allow one future in flight at a time?
    @tornado.gen.coroutine
    def pillar_refresh(self, force_refresh=False):
        '''
        Refresh the pillar
        '''
        if self.connected:
            log.debug('Refreshing pillar')
            try:
                self.opts['pillar'] = yield salt.pillar.get_async_pillar(
                    self.opts,
                    self.opts['grains'],
                    self.opts['id'],
                    self.opts['environment'],
                    pillarenv=self.opts.get('pillarenv'),
                ).compile_pillar()
            except SaltClientError:
                # Do not exit if a pillar refresh fails.
                log.error('Pillar data could not be refreshed. '
                          'One or more masters may be down!')
        self.module_refresh(force_refresh)

    def manage_schedule(self, tag, data):
        '''
        Refresh the functions and returners.
        '''
        func = data.get('func', None)
        name = data.get('name', None)
        schedule = data.get('schedule', None)
        where = data.get('where', None)
        persist = data.get('persist', None)

        if func == 'delete':
            self.schedule.delete_job(name, persist)
        elif func == 'add':
            self.schedule.add_job(schedule, persist)
        elif func == 'modify':
            self.schedule.modify_job(name, schedule, persist, where)
        elif func == 'enable':
            self.schedule.enable_schedule()
        elif func == 'disable':
            self.schedule.disable_schedule()
        elif func == 'enable_job':
            self.schedule.enable_job(name, persist, where)
        elif func == 'run_job':
            self.schedule.run_job(name)
        elif func == 'disable_job':
            self.schedule.disable_job(name, persist, where)
        elif func == 'reload':
            self.schedule.reload(schedule)
        elif func == 'list':
            self.schedule.list(where)
        elif func == 'save_schedule':
            self.schedule.save_schedule()

    def manage_beacons(self, tag, data):
        '''
        Manage Beacons
        '''
        func = data.get('func', None)
        name = data.get('name', None)
        beacon_data = data.get('beacon_data', None)

        if func == 'add':
            self.beacons.add_beacon(name, beacon_data)
        elif func == 'modify':
            self.beacons.modify_beacon(name, beacon_data)
        elif func == 'delete':
            self.beacons.delete_beacon(name)
        elif func == 'enable':
            self.beacons.enable_beacons()
        elif func == 'disable':
            self.beacons.disable_beacons()
        elif func == 'enable_beacon':
            self.beacons.enable_beacon(name)
        elif func == 'disable_beacon':
            self.beacons.disable_beacon(name)
        elif func == 'list':
            self.beacons.list_beacons()

    def environ_setenv(self, tag, data):
        '''
        Set the salt-minion main process environment according to
        the data contained in the minion event data
        '''
        environ = data.get('environ', None)
        if environ is None:
            return False
        false_unsets = data.get('false_unsets', False)
        clear_all = data.get('clear_all', False)
        import salt.modules.environ as mod_environ
        return mod_environ.setenv(environ, false_unsets, clear_all)

    def _pre_tune(self):
        '''
        Set the minion running flag and issue the appropriate warnings if
        the minion cannot be started or is already running
        '''
        if self._running is None:
            self._running = True
        elif self._running is False:
            log.error(
                'This {0} was scheduled to stop. Not running '
                '{0}.tune_in()'.format(self.__class__.__name__)
            )
            return
        elif self._running is True:
            log.error(
                'This {0} is already running. Not running '
                '{0}.tune_in()'.format(self.__class__.__name__)
            )
            return

        try:
            log.info(
                '{0} is starting as user \'{1}\''.format(
                    self.__class__.__name__,
                    salt.utils.get_user()
                )
            )
        except Exception as err:
            # Only windows is allowed to fail here. See #3189. Log as debug in
            # that case. Else, error.
            log.log(
                salt.utils.is_windows() and logging.DEBUG or logging.ERROR,
                'Failed to get the user who is starting {0}'.format(
                    self.__class__.__name__
                ),
                exc_info=err
            )

    def _mine_send(self, tag, data):
        '''
        Send mine data to the master
        '''
        channel = salt.transport.Channel.factory(self.opts)
        data['tok'] = self.tok
        try:
            ret = channel.send(data)
            return ret
        except SaltReqTimeoutError:
            log.warning('Unable to send mine data to master.')
            return None

    @tornado.gen.coroutine
    def handle_event(self, package):
        '''
        Handle an event from the epull_sock (all local minion events)
        '''
        if not self.ready:
            raise tornado.gen.Return()
        tag, data = salt.utils.event.SaltEvent.unpack(package)
        log.debug('Minion of "{0}" is handling event tag \'{1}\''.format(self.opts['master'], tag))
        if tag.startswith('module_refresh'):
            self.module_refresh(
                force_refresh=data.get('force_refresh', False),
                notify=data.get('notify', False)
            )
        elif tag.startswith('pillar_refresh'):
            yield self.pillar_refresh(
                force_refresh=data.get('force_refresh', False)
            )
        elif tag.startswith('manage_schedule'):
            self.manage_schedule(tag, data)
        elif tag.startswith('manage_beacons'):
            self.manage_beacons(tag, data)
        elif tag.startswith('grains_refresh'):
            if (data.get('force_refresh', False) or
                    self.grains_cache != self.opts['grains']):
                self.pillar_refresh(force_refresh=True)
                self.grains_cache = self.opts['grains']
        elif tag.startswith('environ_setenv'):
            self.environ_setenv(tag, data)
        elif tag.startswith('_minion_mine'):
            self._mine_send(tag, data)
        elif tag.startswith('fire_master'):
            log.debug('Forwarding master event tag={tag}'.format(tag=data['tag']))
            self._fire_master(data['data'], data['tag'], data['events'], data['pretag'])
        elif tag.startswith('__schedule_return'):
            # reporting current connection with master
            if data['schedule'].startswith(master_event(type='alive', master='')):
                if data['return']:
                    log.debug('Connected to master {0}'.format(data['schedule'].split(master_event(type='alive', master=''))[1]))
        elif tag.startswith(master_event(type='disconnected')) or tag.startswith(master_event(type='failback')):
            # if the master disconnect event is for a different master, raise an exception
            if tag.startswith(master_event(type='disconnected')) and data['master'] != self.opts['master']:
                # not mine master, ignore
                return
            if tag.startswith(master_event(type='failback')):
                # if the master failback event is not for the top master, raise an exception
                if data['master'] != self.opts['master_list'][0]:
                    raise SaltException('Bad master \'{0}\' when mine failback is \'{1}\''.format(
                        data['master'], self.opts['master']))
                # if the master failback event is for the current master, raise an exception
                elif data['master'] == self.opts['master'][0]:
                    raise SaltException('Already connected to \'{0}\''.format(data['master']))

            if self.connected:
                # we are not connected anymore
                self.connected = False
                # modify the scheduled job to fire only on reconnect
                if self.opts['transport'] != 'tcp':
                    schedule = {
                       'function': 'status.master',
                       'seconds': self.opts['master_alive_interval'],
                       'jid_include': True,
                       'maxrunning': 1,
                       'return_job': False,
                       'kwargs': {'master': self.opts['master'],
                                  'connected': False}
                    }
                    self.schedule.modify_job(name=master_event(type='alive', master=self.opts['master']),
                                             schedule=schedule)

                log.info('Connection to master {0} lost'.format(self.opts['master']))

                if self.opts['master_type'] == 'failover':
                    log.info('Trying to tune in to next master from master-list')

                    if hasattr(self, 'pub_channel'):
                        self.pub_channel.on_recv(None)
                        if hasattr(self.pub_channel, 'auth'):
                            self.pub_channel.auth.invalidate()
                        if hasattr(self.pub_channel, 'close'):
                            self.pub_channel.close()
                        del self.pub_channel

                    # if eval_master finds a new master for us, self.connected
                    # will be True again on successful master authentication
                    try:
                        master, self.pub_channel = yield self.eval_master(
                                                            opts=self.opts,
                                                            failed=True,
                                                            failback=tag.startswith(master_event(type='failback')))
                    except SaltClientError:
                        pass

                    if self.connected:
                        self.opts['master'] = master

                        # re-init the subsystems to work with the new master
                        log.info('Re-initialising subsystems for new '
                                 'master {0}'.format(self.opts['master']))
                        self.functions, self.returners, self.function_errors, self.executors = self._load_modules()
                        self.pub_channel.on_recv(self._handle_payload)
                        self._fire_master_minion_start()
                        log.info('Minion is ready to receive requests!')

                        # update scheduled job to run with the new master addr
                        if self.opts['transport'] != 'tcp':
                            schedule = {
                               'function': 'status.master',
                               'seconds': self.opts['master_alive_interval'],
                               'jid_include': True,
                               'maxrunning': 1,
                               'return_job': False,
                               'kwargs': {'master': self.opts['master'],
                                          'connected': True}
                            }
                            self.schedule.modify_job(name=master_event(type='alive', master=self.opts['master']),
                                                     schedule=schedule)

                            if self.opts['master_failback'] and 'master_list' in self.opts:
                                if self.opts['master'] != self.opts['master_list'][0]:
                                    schedule = {
                                       'function': 'status.ping_master',
                                       'seconds': self.opts['master_failback_interval'],
                                       'jid_include': True,
                                       'maxrunning': 1,
                                       'return_job': False,
                                       'kwargs': {'master': self.opts['master_list'][0]}
                                    }
                                    self.schedule.modify_job(name=master_event(type='failback'),
                                                             schedule=schedule)
                                else:
                                    self.schedule.delete_job(name=master_event(type='failback'), persist=True)
                    else:
                        self.restart = True
                        self.io_loop.stop()

        elif tag.startswith(master_event(type='connected')):
            # handle this event only once. otherwise it will pollute the log
            if not self.connected:
                log.info('Connection to master {0} re-established'.format(self.opts['master']))
                self.connected = True
                # modify the __master_alive job to only fire,
                # if the connection is lost again
                if self.opts['transport'] != 'tcp':
                    schedule = {
                       'function': 'status.master',
                       'seconds': self.opts['master_alive_interval'],
                       'jid_include': True,
                       'maxrunning': 1,
                       'return_job': False,
                       'kwargs': {'master': self.opts['master'],
                                  'connected': True}
                    }

                    self.schedule.modify_job(name=master_event(type='alive', master=self.opts['master']),
                                             schedule=schedule)
        elif tag.startswith('__schedule_return'):
            self._return_pub(data, ret_cmd='_return', sync=False)
        elif tag.startswith('_salt_error'):
            if self.connected:
                log.debug('Forwarding salt error event tag={tag}'.format(tag=tag))
                self._fire_master(data, tag)
        elif tag.startswith('salt/auth/creds'):
            key = tuple(data['key'])
            log.debug('Updating auth data for {0}: {1} -> {2}'.format(
                    key, salt.crypt.AsyncAuth.creds_map.get(key), data['creds']))
            salt.crypt.AsyncAuth.creds_map[tuple(data['key'])] = data['creds']

    def _fallback_cleanups(self):
        '''
        Fallback cleanup routines, attempting to fix leaked processes, threads, etc.
        '''
        # Add an extra fallback in case a forked process leaks through
        multiprocessing.active_children()

        # Cleanup Windows threads
        if not salt.utils.is_windows():
            return
        for thread in self.win_proc:
            if not thread.is_alive():
                thread.join()
                try:
                    self.win_proc.remove(thread)
                    del thread
                except (ValueError, NameError):
                    pass

    # Main Minion Tune In
    def tune_in(self, start=True):
        '''
        Lock onto the publisher. This is the main event loop for the minion
        :rtype : None
        '''
        self._pre_tune()

        log.debug('Minion \'{0}\' trying to tune in'.format(self.opts['id']))

        if start:
            self.sync_connect_master()
        if self.connected:
            self._fire_master_minion_start()
            log.info('Minion is ready to receive requests!')

        # Make sure to gracefully handle SIGUSR1
        enable_sigusr1_handler()

        # Make sure to gracefully handle CTRL_LOGOFF_EVENT
        salt.utils.enable_ctrl_logoff_handler()

        # On first startup execute a state run if configured to do so
        self._state_run()

        loop_interval = self.opts['loop_interval']

        try:
            if self.opts['grains_refresh_every']:  # If exists and is not zero. In minutes, not seconds!
                if self.opts['grains_refresh_every'] > 1:
                    log.debug(
                        'Enabling the grains refresher. Will run every {0} minutes.'.format(
                            self.opts['grains_refresh_every'])
                    )
                else:  # Clean up minute vs. minutes in log message
                    log.debug(
                        'Enabling the grains refresher. Will run every {0} minute.'.format(
                            self.opts['grains_refresh_every'])

                    )
                self._refresh_grains_watcher(
                    abs(self.opts['grains_refresh_every'])
                )
        except Exception as exc:
            log.error(
                'Exception occurred in attempt to initialize grain refresh routine during minion tune-in: {0}'.format(
                    exc)
            )

        self.periodic_callbacks = {}
        # schedule the stuff that runs every interval
        ping_interval = self.opts.get('ping_interval', 0) * 60
        if ping_interval > 0 and self.connected:
            def ping_master():
                try:
                    if not self._fire_master('ping', 'minion_ping'):
                        if not self.opts.get('auth_safemode', True):
                            log.error('** Master Ping failed. Attempting to restart minion**')
                            delay = self.opts.get('random_reauth_delay', 5)
                            log.info('delaying random_reauth_delay {0}s'.format(delay))
                            # regular sys.exit raises an exception -- which isn't sufficient in a thread
                            os._exit(salt.defaults.exitcodes.SALT_KEEPALIVE)
                except Exception:
                    log.warning('Attempt to ping master failed.', exc_on_loglevel=logging.DEBUG)
            self.periodic_callbacks['ping'] = tornado.ioloop.PeriodicCallback(ping_master, ping_interval * 1000, io_loop=self.io_loop)

        self.periodic_callbacks['cleanup'] = tornado.ioloop.PeriodicCallback(self._fallback_cleanups, loop_interval * 1000, io_loop=self.io_loop)

        def handle_beacons():
            # Process Beacons
            beacons = None
            try:
                beacons = self.process_beacons(self.functions)
            except Exception:
                log.critical('The beacon errored: ', exc_info=True)
            if beacons and self.connected:
                self._fire_master(events=beacons)

        self.periodic_callbacks['beacons'] = tornado.ioloop.PeriodicCallback(handle_beacons, loop_interval * 1000, io_loop=self.io_loop)

        # TODO: actually listen to the return and change period
        def handle_schedule():
            self.process_schedule(self, loop_interval)
        if hasattr(self, 'schedule'):
            self.periodic_callbacks['schedule'] = tornado.ioloop.PeriodicCallback(handle_schedule, 1000, io_loop=self.io_loop)

        # start all the other callbacks
        for periodic_cb in six.itervalues(self.periodic_callbacks):
            periodic_cb.start()

        # add handler to subscriber
        if hasattr(self, 'pub_channel') and self.pub_channel is not None:
            self.pub_channel.on_recv(self._handle_payload)
        elif self.opts.get('master_type') != 'disable':
            log.error('No connection to master found. Scheduled jobs will not run.')

        if start:
            try:
                self.io_loop.start()
                if self.restart:
                    self.destroy()
            except (KeyboardInterrupt, RuntimeError):  # A RuntimeError can be re-raised by Tornado on shutdown
                self.destroy()

    def _handle_payload(self, payload):
        if payload is not None and payload['enc'] == 'aes':
            if self._target_load(payload['load']):
                self._handle_decoded_payload(payload['load'])
            elif self.opts['zmq_filtering']:
                # In the filtering enabled case, we'd like to know when minion sees something it shouldnt
                log.trace('Broadcast message received not for this minion, Load: {0}'.format(payload['load']))
        # If it's not AES, and thus has not been verified, we do nothing.
        # In the future, we could add support for some clearfuncs, but
        # the minion currently has no need.

    def _target_load(self, load):
        # Verify that the publication is valid
        if 'tgt' not in load or 'jid' not in load or 'fun' not in load \
           or 'arg' not in load:
            return False
        # Verify that the publication applies to this minion

        # It's important to note that the master does some pre-processing
        # to determine which minions to send a request to. So for example,
        # a "salt -G 'grain_key:grain_val' test.ping" will invoke some
        # pre-processing on the master and this minion should not see the
        # publication if the master does not determine that it should.

        if 'tgt_type' in load:
            match_func = getattr(self.matcher,
                                 '{0}_match'.format(load['tgt_type']), None)
            if match_func is None:
                return False
            if load['tgt_type'] in ('grain', 'grain_pcre', 'pillar'):
                delimiter = load.get('delimiter', DEFAULT_TARGET_DELIM)
                if not match_func(load['tgt'], delimiter=delimiter):
                    return False
            elif not match_func(load['tgt']):
                return False
        else:
            if not self.matcher.glob_match(load['tgt']):
                return False

        return True

    def destroy(self):
        '''
        Tear down the minion
        '''
        self._running = False
        if hasattr(self, 'schedule'):
            del self.schedule
        if hasattr(self, 'pub_channel') and self.pub_channel is not None:
            self.pub_channel.on_recv(None)
            if hasattr(self.pub_channel, 'close'):
                self.pub_channel.close()
            del self.pub_channel
        if hasattr(self, 'periodic_callbacks'):
            for cb in six.itervalues(self.periodic_callbacks):
                cb.stop()

    def __del__(self):
        self.destroy()


class Syndic(Minion):
    '''
    Make a Syndic minion, this minion will use the minion keys on the
    master to authenticate with a higher level master.
    '''
    def __init__(self, opts, **kwargs):
        self._syndic_interface = opts.get('interface')
        self._syndic = True
        # force auth_safemode True because Syndic don't support autorestart
        opts['auth_safemode'] = True
        opts['loop_interval'] = 1
        super(Syndic, self).__init__(opts, **kwargs)
        self.mminion = salt.minion.MasterMinion(opts)
        self.jid_forward_cache = set()
        self.jids = {}
        self.raw_events = []
        self.pub_future = None

    def _handle_decoded_payload(self, data):
        '''
        Override this method if you wish to handle the decoded data
        differently.
        '''
        # TODO: even do this??
        data['to'] = int(data.get('to', self.opts['timeout'])) - 1
        # Only forward the command if it didn't originate from ourselves
        if data.get('master_id', 0) != self.opts.get('master_id', 1):
            self.syndic_cmd(data)

    def syndic_cmd(self, data):
        '''
        Take the now clear load and forward it on to the client cmd
        '''
        # Set up default tgt_type
        if 'tgt_type' not in data:
            data['tgt_type'] = 'glob'
        kwargs = {}

        # optionally add a few fields to the publish data
        for field in ('master_id',  # which master the job came from
                      'user',  # which user ran the job
                      ):
            if field in data:
                kwargs[field] = data[field]

        def timeout_handler(*args):
            log.warning('Unable to forward pub data: {0}'.format(args[1]))
            return True

        with tornado.stack_context.ExceptionStackContext(timeout_handler):
            self.local.pub_async(data['tgt'],
                                 data['fun'],
                                 data['arg'],
                                 data['tgt_type'],
                                 data['ret'],
                                 data['jid'],
                                 data['to'],
                                 io_loop=self.io_loop,
                                 callback=lambda _: None,
                                 **kwargs)

    def fire_master_syndic_start(self):
        # Send an event to the master that the minion is live
        self._fire_master(
            'Syndic {0} started at {1}'.format(
                self.opts['id'],
                time.asctime()
            ),
            'syndic_start',
            sync=False,
        )
        self._fire_master(
            'Syndic {0} started at {1}'.format(
                self.opts['id'],
                time.asctime()
            ),
            tagify([self.opts['id'], 'start'], 'syndic'),
            sync=False,
        )

    # TODO: clean up docs
    def tune_in_no_block(self):
        '''
        Executes the tune_in sequence but omits extra logging and the
        management of the event bus assuming that these are handled outside
        the tune_in sequence
        '''
        # Instantiate the local client
        self.local = salt.client.get_local_client(
                self.opts['_minion_conf_file'], io_loop=self.io_loop)

        # add handler to subscriber
        self.pub_channel.on_recv(self._process_cmd_socket)

    def _process_cmd_socket(self, payload):
        if payload is not None and payload['enc'] == 'aes':
            log.trace('Handling payload')
            self._handle_decoded_payload(payload['load'])
        # If it's not AES, and thus has not been verified, we do nothing.
        # In the future, we could add support for some clearfuncs, but
        # the syndic currently has no need.

    @tornado.gen.coroutine
    def _return_pub_multi(self, values):
        for value in values:
            yield self._return_pub(value,
                                   '_syndic_return',
                                   timeout=self._return_retry_timer(),
                                   sync=False)

    @tornado.gen.coroutine
    def reconnect(self):
        if hasattr(self, 'pub_channel'):
            self.pub_channel.on_recv(None)
            if hasattr(self.pub_channel, 'close'):
                self.pub_channel.close()
            del self.pub_channel

        # if eval_master finds a new master for us, self.connected
        # will be True again on successful master authentication
        master, self.pub_channel = yield self.eval_master(opts=self.opts)

        if self.connected:
            self.opts['master'] = master
            self.pub_channel.on_recv(self._process_cmd_socket)
            log.info('Minion is ready to receive requests!')

        raise tornado.gen.Return(self)

    def destroy(self):
        '''
        Tear down the syndic minion
        '''
        # We borrowed the local clients poller so give it back before
        # it's destroyed. Reset the local poller reference.
        super(Syndic, self).destroy()
        if hasattr(self, 'local'):
            del self.local

        if hasattr(self, 'forward_events'):
            self.forward_events.stop()


# TODO: need a way of knowing if the syndic connection is busted
class SyndicManager(MinionBase):
    '''
    Make a MultiMaster syndic minion, this minion will handle relaying jobs and returns from
    all minions connected to it to the list of masters it is connected to.

    Modes (controlled by `syndic_mode`:
        sync: This mode will synchronize all events and publishes from higher level masters
        cluster: This mode will only sync job publishes and returns

    Note: jobs will be returned best-effort to the requesting master. This also means
    (since we are using zmq) that if a job was fired and the master disconnects
    between the publish and return, that the return will end up in a zmq buffer
    in this Syndic headed to that original master.

    In addition, since these classes all seem to use a mix of blocking and non-blocking
    calls (with varying timeouts along the way) this daemon does not handle failure well,
    it will (under most circumstances) stall the daemon for ~15s trying to forward events
    to the down master
    '''
    # time to connect to upstream master
    SYNDIC_CONNECT_TIMEOUT = 5
    SYNDIC_EVENT_TIMEOUT = 5

    def __init__(self, opts, io_loop=None):
        opts['loop_interval'] = 1
        super(SyndicManager, self).__init__(opts)
        self.mminion = salt.minion.MasterMinion(opts)
        # sync (old behavior), cluster (only returns and publishes)
        self.syndic_mode = self.opts.get('syndic_mode', 'sync')
        self.syndic_failover = self.opts.get('syndic_failover', 'random')

        self.auth_wait = self.opts['acceptance_wait_time']
        self.max_auth_wait = self.opts['acceptance_wait_time_max']

        self._has_master = threading.Event()
        self.jid_forward_cache = set()

        if io_loop is None:
            if HAS_ZMQ:
                zmq.eventloop.ioloop.install()
            self.io_loop = LOOP_CLASS.current()
        else:
            self.io_loop = io_loop

        # List of events
        self.raw_events = []
        # Dict of rets: {master_id: {event_tag: job_ret, ...}, ...}
        self.job_rets = {}
        # List of delayed job_rets which was unable to send for some reason and will be resend to
        # any available master
        self.delayed = []
        # Active pub futures: {master_id: (future, [job_ret, ...]), ...}
        self.pub_futures = {}

    def _spawn_syndics(self):
        '''
        Spawn all the coroutines which will sign in the syndics
        '''
        self._syndics = OrderedDict()  # mapping of opts['master'] -> syndic
        masters = self.opts['master']
        if not isinstance(masters, list):
            masters = [masters]
        for master in masters:
            s_opts = copy.copy(self.opts)
            s_opts['master'] = master
            self._syndics[master] = self._connect_syndic(s_opts)

    @tornado.gen.coroutine
    def _connect_syndic(self, opts):
        '''
        Create a syndic, and asynchronously connect it to a master
        '''
        last = 0  # never have we signed in
        auth_wait = opts['acceptance_wait_time']
        while True:
            log.debug('Syndic attempting to connect to {0}'.format(opts['master']))
            try:
                syndic = Syndic(opts,
                                timeout=self.SYNDIC_CONNECT_TIMEOUT,
                                safe=False,
                                io_loop=self.io_loop,
                                )
                yield syndic.connect_master()
                # set up the syndic to handle publishes (specifically not event forwarding)
                syndic.tune_in_no_block()

                # Send an event to the master that the minion is live
                syndic.fire_master_syndic_start()

                log.info('Syndic successfully connected to {0}'.format(opts['master']))
                break
            except SaltClientError as exc:
                log.error('Error while bringing up syndic for multi-syndic. Is master at {0} responding?'.format(opts['master']))
                last = time.time()
                if auth_wait < self.max_auth_wait:
                    auth_wait += self.auth_wait
                yield tornado.gen.sleep(auth_wait)  # TODO: log?
            except KeyboardInterrupt:
                raise
            except:  # pylint: disable=W0702
                log.critical('Unexpected error while connecting to {0}'.format(opts['master']), exc_info=True)

        raise tornado.gen.Return(syndic)

    def _mark_master_dead(self, master):
        '''
        Mark a master as dead. This will start the sign-in routine
        '''
        # if its connected, mark it dead
        if self._syndics[master].done():
            syndic = self._syndics[master].result()  # pylint: disable=no-member
            self._syndics[master] = syndic.reconnect()
        else:
            log.info('Attempting to mark {0} as dead, although it is already marked dead'.format(master))  # TODO: debug?

    def _call_syndic(self, func, args=(), kwargs=None, master_id=None):
        '''
        Wrapper to call a given func on a syndic, best effort to get the one you asked for
        '''
        if kwargs is None:
            kwargs = {}
        for master, syndic_future in self.iter_master_options(master_id):
            if not syndic_future.done() or syndic_future.exception():
                log.error('Unable to call {0} on {1}, that syndic is not connected'.format(func, master))
                continue

            try:
                getattr(syndic_future.result(), func)(*args, **kwargs)
                return
            except SaltClientError:
                log.error('Unable to call {0} on {1}, trying another...'.format(func, master))
                self._mark_master_dead(master)
                continue
        log.critical('Unable to call {0} on any masters!'.format(func))

    def _return_pub_syndic(self, values, master_id=None):
        '''
        Wrapper to call the '_return_pub_multi' a syndic, best effort to get the one you asked for
        '''
        func = '_return_pub_multi'
        for master, syndic_future in self.iter_master_options(master_id):
            if not syndic_future.done() or syndic_future.exception():
                log.error('Unable to call {0} on {1}, that syndic is not connected'.format(func, master))
                continue

            future, data = self.pub_futures.get(master, (None, None))
            if future is not None:
                if not future.done():
                    if master == master_id:
                        # Targeted master previous send not done yet, call again later
                        return False
                    else:
                        # Fallback master is busy, try the next one
                        continue
                elif future.exception():
                    # Previous execution on this master returned an error
                    log.error('Unable to call {0} on {1}, trying another...'.format(func, master))
                    self._mark_master_dead(master)
                    del self.pub_futures[master]
                    # Add not sent data to the delayed list and try the next master
                    self.delayed.extend(data)
                    continue
            future = getattr(syndic_future.result(), func)(values)
            self.pub_futures[master] = (future, values)
            return True
        # Loop done and didn't exit: wasn't sent, try again later
        return False

    def iter_master_options(self, master_id=None):
        '''
        Iterate (in order) over your options for master
        '''
        masters = list(self._syndics.keys())
        if self.opts['syndic_failover'] == 'random':
            shuffle(masters)
        if master_id not in self._syndics:
            master_id = masters.pop(0)
        else:
            masters.remove(master_id)

        while True:
            yield master_id, self._syndics[master_id]
            if len(masters) == 0:
                break
            master_id = masters.pop(0)

    def _reset_event_aggregation(self):
        self.job_rets = {}
        self.raw_events = []

    def reconnect_event_bus(self, something):
        future = self.local.event.set_event_handler(self._process_event)
        self.io_loop.add_future(future, self.reconnect_event_bus)

    # Syndic Tune In
    def tune_in(self):
        '''
        Lock onto the publisher. This is the main event loop for the syndic
        '''
        self._spawn_syndics()
        # Instantiate the local client
        self.local = salt.client.get_local_client(
            self.opts['_minion_conf_file'], io_loop=self.io_loop)
        self.local.event.subscribe('')

        log.debug('SyndicManager \'{0}\' trying to tune in'.format(self.opts['id']))

        # register the event sub to the poller
        self.job_rets = {}
        self.raw_events = []
        self._reset_event_aggregation()
        future = self.local.event.set_event_handler(self._process_event)
        self.io_loop.add_future(future, self.reconnect_event_bus)

        # forward events every syndic_event_forward_timeout
        self.forward_events = tornado.ioloop.PeriodicCallback(self._forward_events,
                                                              self.opts['syndic_event_forward_timeout'] * 1000,
                                                              io_loop=self.io_loop)
        self.forward_events.start()

        # Make sure to gracefully handle SIGUSR1
        enable_sigusr1_handler()

        self.io_loop.start()

    def _process_event(self, raw):
        # TODO: cleanup: Move down into event class
        mtag, data = self.local.event.unpack(raw, self.local.event.serial)
        log.trace('Got event {0}'.format(mtag))  # pylint: disable=no-member

        tag_parts = mtag.split('/')
        if len(tag_parts) >= 4 and tag_parts[1] == 'job' and \
            salt.utils.jid.is_jid(tag_parts[2]) and tag_parts[3] == 'ret' and \
            'return' in data:
            if 'jid' not in data:
                # Not a job return
                return
            if self.syndic_mode == 'cluster' and data.get('master_id', 0) == self.opts.get('master_id', 1):
                log.debug('Return received with matching master_id, not forwarding')
                return

            master = data.get('master_id')
            jdict = self.job_rets.setdefault(master, {}).setdefault(mtag, {})
            if not jdict:
                jdict['__fun__'] = data.get('fun')
                jdict['__jid__'] = data['jid']
                jdict['__load__'] = {}
                fstr = '{0}.get_load'.format(self.opts['master_job_cache'])
                # Only need to forward each load once. Don't hit the disk
                # for every minion return!
                if data['jid'] not in self.jid_forward_cache:
                    jdict['__load__'].update(
                        self.mminion.returners[fstr](data['jid'])
                        )
                    self.jid_forward_cache.add(data['jid'])
                    if len(self.jid_forward_cache) > self.opts['syndic_jid_forward_cache_hwm']:
                        # Pop the oldest jid from the cache
                        tmp = sorted(list(self.jid_forward_cache))
                        tmp.pop(0)
                        self.jid_forward_cache = set(tmp)
            if master is not None:
                # __'s to make sure it doesn't print out on the master cli
                jdict['__master_id__'] = master
            ret = {}
            for key in 'return', 'retcode', 'success':
                if key in data:
                    ret[key] = data[key]
            jdict[data['id']] = ret
        else:
            # TODO: config to forward these? If so we'll have to keep track of who
            # has seen them
            # if we are the top level masters-- don't forward all the minion events
            if self.syndic_mode == 'sync':
                # Add generic event aggregation here
                if 'retcode' not in data:
                    self.raw_events.append({'data': data, 'tag': mtag})

    def _forward_events(self):
        log.trace('Forwarding events')  # pylint: disable=no-member
        if self.raw_events:
            events = self.raw_events
            self.raw_events = []
            self._call_syndic('_fire_master',
                              kwargs={'events': events,
                                      'pretag': tagify(self.opts['id'], base='syndic'),
                                      'timeout': self.SYNDIC_EVENT_TIMEOUT,
                                      'sync': False,
                                      },
                              )
        if self.delayed:
            res = self._return_pub_syndic(self.delayed)
            if res:
                self.delayed = []
        for master in list(six.iterkeys(self.job_rets)):
            values = self.job_rets[master].values()
            res = self._return_pub_syndic(values, master_id=master)
            if res:
                del self.job_rets[master]


class Matcher(object):
    '''
    Use to return the value for matching calls from the master
    '''
    def __init__(self, opts, functions=None):
        self.opts = opts
        self.functions = functions

    def confirm_top(self, match, data, nodegroups=None):
        '''
        Takes the data passed to a top file environment and determines if the
        data matches this minion
        '''
        matcher = 'compound'
        if not data:
            log.error('Received bad data when setting the match from the top '
                      'file')
            return False
        for item in data:
            if isinstance(item, dict):
                if 'match' in item:
                    matcher = item['match']
        if hasattr(self, matcher + '_match'):
            funcname = '{0}_match'.format(matcher)
            if matcher == 'nodegroup':
                return getattr(self, funcname)(match, nodegroups)
            return getattr(self, funcname)(match)
        else:
            log.error('Attempting to match with unknown matcher: {0}'.format(
                matcher
            ))
            return False

    def glob_match(self, tgt):
        '''
        Returns true if the passed glob matches the id
        '''
        if not isinstance(tgt, six.string_types):
            return False

        return fnmatch.fnmatch(self.opts['id'], tgt)

    def pcre_match(self, tgt):
        '''
        Returns true if the passed pcre regex matches
        '''
        return bool(re.match(tgt, self.opts['id']))

    def list_match(self, tgt):
        '''
        Determines if this host is on the list
        '''
        if isinstance(tgt, six.string_types):
            tgt = tgt.split(',')
        return bool(self.opts['id'] in tgt)

    def grain_match(self, tgt, delimiter=DEFAULT_TARGET_DELIM):
        '''
        Reads in the grains glob match
        '''
        log.debug('grains target: {0}'.format(tgt))
        if delimiter not in tgt:
            log.error('Got insufficient arguments for grains match '
                      'statement from master')
            return False
        return salt.utils.subdict_match(
            self.opts['grains'], tgt, delimiter=delimiter
        )

    def grain_pcre_match(self, tgt, delimiter=DEFAULT_TARGET_DELIM):
        '''
        Matches a grain based on regex
        '''
        log.debug('grains pcre target: {0}'.format(tgt))
        if delimiter not in tgt:
            log.error('Got insufficient arguments for grains pcre match '
                      'statement from master')
            return False
        return salt.utils.subdict_match(self.opts['grains'], tgt,
                                        delimiter=delimiter, regex_match=True)

    def data_match(self, tgt):
        '''
        Match based on the local data store on the minion
        '''
        if self.functions is None:
            utils = salt.loader.utils(self.opts)
            self.functions = salt.loader.minion_mods(self.opts, utils=utils)
        comps = tgt.split(':')
        if len(comps) < 2:
            return False
        val = self.functions['data.getval'](comps[0])
        if val is None:
            # The value is not defined
            return False
        if isinstance(val, list):
            # We are matching a single component to a single list member
            for member in val:
                if fnmatch.fnmatch(str(member).lower(), comps[1].lower()):
                    return True
            return False
        if isinstance(val, dict):
            if comps[1] in val:
                return True
            return False
        return bool(fnmatch.fnmatch(
            val,
            comps[1],
        ))

    def pillar_match(self, tgt, delimiter=DEFAULT_TARGET_DELIM):
        '''
        Reads in the pillar glob match
        '''
        log.debug('pillar target: {0}'.format(tgt))
        if delimiter not in tgt:
            log.error('Got insufficient arguments for pillar match '
                      'statement from master')
            return False
        return salt.utils.subdict_match(
            self.opts['pillar'], tgt, delimiter=delimiter
        )

    def pillar_pcre_match(self, tgt, delimiter=DEFAULT_TARGET_DELIM):
        '''
        Reads in the pillar pcre match
        '''
        log.debug('pillar PCRE target: {0}'.format(tgt))
        if delimiter not in tgt:
            log.error('Got insufficient arguments for pillar PCRE match '
                      'statement from master')
            return False
        return salt.utils.subdict_match(
            self.opts['pillar'], tgt, delimiter=delimiter, regex_match=True
        )

    def pillar_exact_match(self, tgt, delimiter=':'):
        '''
        Reads in the pillar match, no globbing, no PCRE
        '''
        log.debug('pillar target: {0}'.format(tgt))
        if delimiter not in tgt:
            log.error('Got insufficient arguments for pillar match '
                      'statement from master')
            return False
        return salt.utils.subdict_match(self.opts['pillar'],
                                        tgt,
                                        delimiter=delimiter,
                                        exact_match=True)

    def ipcidr_match(self, tgt):
        '''
        Matches based on IP address or CIDR notation
        '''
        try:
            # Target is an address?
            tgt = ipaddress.ip_address(tgt)
        except:  # pylint: disable=bare-except
            try:
                # Target is a network?
                tgt = ipaddress.ip_network(tgt)
            except:  # pylint: disable=bare-except
                log.error('Invalid IP/CIDR target: {0}'.format(tgt))
                return []
        proto = 'ipv{0}'.format(tgt.version)

        grains = self.opts['grains']

        if proto not in grains:
            match = False
        elif isinstance(tgt, (ipaddress.IPv4Address, ipaddress.IPv6Address)):
            match = str(tgt) in grains[proto]
        else:
            match = salt.utils.network.in_subnet(tgt, grains[proto])

        return match

    def range_match(self, tgt):
        '''
        Matches based on range cluster
        '''
        if HAS_RANGE:
            range_ = seco.range.Range(self.opts['range_server'])
            try:
                return self.opts['grains']['fqdn'] in range_.expand(tgt)
            except seco.range.RangeException as exc:
                log.debug('Range exception in compound match: {0}'.format(exc))
                return False
        return False

    def compound_match(self, tgt):
        '''
        Runs the compound target check
        '''
        if not isinstance(tgt, six.string_types) and not isinstance(tgt, (list, tuple)):
            log.error('Compound target received that is neither string, list nor tuple')
            return False
        log.debug('compound_match: {0} ? {1}'.format(self.opts['id'], tgt))
        ref = {'G': 'grain',
               'P': 'grain_pcre',
               'I': 'pillar',
               'J': 'pillar_pcre',
               'L': 'list',
               'N': None,      # Nodegroups should already be expanded
               'S': 'ipcidr',
               'E': 'pcre'}
        if HAS_RANGE:
            ref['R'] = 'range'

        results = []
        opers = ['and', 'or', 'not', '(', ')']

        if isinstance(tgt, six.string_types):
            words = tgt.split()
        else:
            words = tgt

        for word in words:
            target_info = salt.utils.minions.parse_target(word)

            # Easy check first
            if word in opers:
                if results:
                    if results[-1] == '(' and word in ('and', 'or'):
                        log.error('Invalid beginning operator after "(": {0}'.format(word))
                        return False
                    if word == 'not':
                        if not results[-1] in ('and', 'or', '('):
                            results.append('and')
                    results.append(word)
                else:
                    # seq start with binary oper, fail
                    if word not in ['(', 'not']:
                        log.error('Invalid beginning operator: {0}'.format(word))
                        return False
                    results.append(word)

            elif target_info and target_info['engine']:
                if 'N' == target_info['engine']:
                    # Nodegroups should already be expanded/resolved to other engines
                    log.error('Detected nodegroup expansion failure of "{0}"'.format(word))
                    return False
                engine = ref.get(target_info['engine'])
                if not engine:
                    # If an unknown engine is called at any time, fail out
                    log.error('Unrecognized target engine "{0}" for'
                              ' target expression "{1}"'.format(
                                  target_info['engine'],
                                  word,
                                )
                        )
                    return False

                engine_args = [target_info['pattern']]
                engine_kwargs = {}
                if target_info['delimiter']:
                    engine_kwargs['delimiter'] = target_info['delimiter']

                results.append(
                    str(getattr(self, '{0}_match'.format(engine))(*engine_args, **engine_kwargs))
                )

            else:
                # The match is not explicitly defined, evaluate it as a glob
                results.append(str(self.glob_match(word)))

        results = ' '.join(results)
        log.debug('compound_match {0} ? "{1}" => "{2}"'.format(self.opts['id'], tgt, results))
        try:
            return eval(results)  # pylint: disable=W0123
        except Exception:
            log.error('Invalid compound target: {0} for results: {1}'.format(tgt, results))
            return False
        return False

    def nodegroup_match(self, tgt, nodegroups):
        '''
        This is a compatibility matcher and is NOT called when using
        nodegroups for remote execution, but is called when the nodegroups
        matcher is used in states
        '''
        if tgt in nodegroups:
            return self.compound_match(
                salt.utils.minions.nodegroup_comp(tgt, nodegroups)
            )
        return False


class ProxyMinionManager(MinionManager):
    '''
    Create the multi-minion interface but for proxy minions
    '''
    def _create_minion_object(self, opts, timeout, safe,
                              io_loop=None, loaded_base_name=None,
                              jid_queue=None):
        '''
        Helper function to return the correct type of object
        '''
        return ProxyMinion(opts,
                           timeout,
                           safe,
                           io_loop=io_loop,
                           loaded_base_name=loaded_base_name,
                           jid_queue=jid_queue)


class ProxyMinion(Minion):
    '''
    This class instantiates a 'proxy' minion--a minion that does not manipulate
    the host it runs on, but instead manipulates a device that cannot run a minion.
    '''

    # TODO: better name...
    @tornado.gen.coroutine
    def _post_master_init(self, master):
        '''
        Function to finish init after connecting to a master

        This is primarily loading modules, pillars, etc. (since they need
        to know which master they connected to)

        If this function is changed, please check Minion._post_master_init
        to see if those changes need to be propagated.

        ProxyMinions need a significantly different post master setup,
        which is why the differences are not factored out into separate helper
        functions.
        '''
        log.debug("subclassed _post_master_init")

        if self.connected:
            self.opts['master'] = master

            self.opts['pillar'] = yield salt.pillar.get_async_pillar(
                self.opts,
                self.opts['grains'],
                self.opts['id'],
                saltenv=self.opts['environment'],
                pillarenv=self.opts.get('pillarenv'),
            ).compile_pillar()

        if 'proxy' not in self.opts['pillar'] and 'proxy' not in self.opts:
            errmsg = 'No proxy key found in pillar or opts for id '+self.opts['id']+'. '+\
                    'Check your pillar/opts configuration and contents.  Salt-proxy aborted.'
            log.error(errmsg)
            self._running = False
            raise SaltSystemExit(code=-1, msg=errmsg)

        if 'proxy' not in self.opts:
            self.opts['proxy'] = self.opts['pillar']['proxy']

        fq_proxyname = self.opts['proxy']['proxytype']

        # Need to load the modules so they get all the dunder variables
        self.functions, self.returners, self.function_errors, self.executors = self._load_modules()

        # we can then sync any proxymodules down from the master
        # we do a sync_all here in case proxy code was installed by
        # SPM or was manually placed in /srv/salt/_modules etc.
        self.functions['saltutil.sync_all'](saltenv=self.opts['environment'])

        # Then load the proxy module
        self.proxy = salt.loader.proxy(self.opts)

        # And re-load the modules so the __proxy__ variable gets injected
        self.functions, self.returners, self.function_errors, self.executors = self._load_modules()
        self.functions.pack['__proxy__'] = self.proxy
        self.proxy.pack['__salt__'] = self.functions
        self.proxy.pack['__ret__'] = self.returners
        self.proxy.pack['__pillar__'] = self.opts['pillar']

        # Start engines here instead of in the Minion superclass __init__
        # This is because we need to inject the __proxy__ variable but
        # it is not setup until now.
        self.io_loop.spawn_callback(salt.engines.start_engines, self.opts,
                                    self.process_manager, proxy=self.proxy)

        if ('{0}.init'.format(fq_proxyname) not in self.proxy
                or '{0}.shutdown'.format(fq_proxyname) not in self.proxy):
            errmsg = 'Proxymodule {0} is missing an init() or a shutdown() or both. '.format(fq_proxyname)+\
                     'Check your proxymodule.  Salt-proxy aborted.'
            log.error(errmsg)
            self._running = False
            raise SaltSystemExit(code=-1, msg=errmsg)

        proxy_init_fn = self.proxy[fq_proxyname+'.init']
        proxy_init_fn(self.opts)

        self.opts['grains'] = salt.loader.grains(self.opts, proxy=self.proxy)

        self.serial = salt.payload.Serial(self.opts)
        self.mod_opts = self._prep_mod_opts()
        self.matcher = Matcher(self.opts, self.functions)
        self.beacons = salt.beacons.Beacon(self.opts, self.functions)
        uid = salt.utils.get_uid(user=self.opts.get('user', None))
        self.proc_dir = get_proc_dir(self.opts['cachedir'], uid=uid)

        self.schedule = salt.utils.schedule.Schedule(
            self.opts,
            self.functions,
            self.returners)

        # add default scheduling jobs to the minions scheduler
        if self.opts['mine_enabled'] and 'mine.update' in self.functions:
            self.schedule.add_job({
                '__mine_interval':
                    {
                        'function': 'mine.update',
                        'minutes': self.opts['mine_interval'],
                        'jid_include': True,
                        'maxrunning': 2,
                        'return_job': self.opts.get('mine_return_job', False)
                    }
            }, persist=True)
            log.info('Added mine.update to scheduler')
        else:
            self.schedule.delete_job('__mine_interval', persist=True)

        # add master_alive job if enabled
        if (self.opts['transport'] != 'tcp' and
                self.opts['master_alive_interval'] > 0):
            self.schedule.add_job({
                master_event(type='alive', master=self.opts['master']):
                    {
                        'function': 'status.master',
                        'seconds': self.opts['master_alive_interval'],
                        'jid_include': True,
                        'maxrunning': 1,
                        'return_job': False,
                        'kwargs': {'master': self.opts['master'],
                                   'connected': True}
                    }
            }, persist=True)
            if self.opts['master_failback'] and \
                    'master_list' in self.opts and \
                    self.opts['master'] != self.opts['master_list'][0]:
                self.schedule.add_job({
                    master_event(type='failback'):
                    {
                        'function': 'status.ping_master',
                        'seconds': self.opts['master_failback_interval'],
                        'jid_include': True,
                        'maxrunning': 1,
                        'return_job': False,
                        'kwargs': {'master': self.opts['master_list'][0]}
                    }
                }, persist=True)
            else:
                self.schedule.delete_job(master_event(type='failback'), persist=True)
        else:
            self.schedule.delete_job(master_event(type='alive', master=self.opts['master']), persist=True)
            self.schedule.delete_job(master_event(type='failback'), persist=True)

        #  Sync the grains here so the proxy can communicate them to the master
<<<<<<< HEAD
        self.functions['saltutil.sync_grains'](saltenv=self.opts['environment'])
        self.grains_cache = self.opts['grains']
=======
        self.functions['saltutil.sync_grains'](saltenv='base')
        self.grains_cache = self.opts['grains']
        self.ready = True
>>>>>>> e5425f3e
<|MERGE_RESOLUTION|>--- conflicted
+++ resolved
@@ -3136,11 +3136,6 @@
             self.schedule.delete_job(master_event(type='failback'), persist=True)
 
         #  Sync the grains here so the proxy can communicate them to the master
-<<<<<<< HEAD
         self.functions['saltutil.sync_grains'](saltenv=self.opts['environment'])
         self.grains_cache = self.opts['grains']
-=======
-        self.functions['saltutil.sync_grains'](saltenv='base')
-        self.grains_cache = self.opts['grains']
-        self.ready = True
->>>>>>> e5425f3e
+        self.ready = True