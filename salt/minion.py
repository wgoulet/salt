# -*- coding: utf-8 -*-
'''
Routines to set up a minion
'''
# Import python libs
from __future__ import absolute_import, print_function
import os
import re
import sys
import copy
import time
import types
import signal
import fnmatch
import logging
import threading
import traceback
import multiprocessing
from random import randint, shuffle
from salt.config import DEFAULT_MINION_OPTS
from stat import S_IMODE

# Import Salt Libs
# pylint: disable=import-error,no-name-in-module,redefined-builtin
import salt.ext.six as six
if six.PY3:
    import ipaddress
else:
    import salt.ext.ipaddress as ipaddress
from salt.ext.six.moves import range
# pylint: enable=no-name-in-module,redefined-builtin

# Import third party libs
try:
    import zmq
    # TODO: cleanup
    import zmq.eventloop.ioloop
    # support pyzmq 13.0.x, TODO: remove once we force people to 14.0.x
    if not hasattr(zmq.eventloop.ioloop, 'ZMQIOLoop'):
        zmq.eventloop.ioloop.ZMQIOLoop = zmq.eventloop.ioloop.IOLoop
    HAS_ZMQ = True
except ImportError:
    # Running in local, zmq not needed
    HAS_ZMQ = False

HAS_RANGE = False
try:
    import seco.range
    HAS_RANGE = True
except ImportError:
    pass

HAS_PSUTIL = False
try:
    import salt.utils.psutil_compat as psutil
    HAS_PSUTIL = True
except ImportError:
    pass

HAS_RESOURCE = False
try:
    import resource
    HAS_RESOURCE = True
except ImportError:
    pass

try:
    import zmq.utils.monitor
    HAS_ZMQ_MONITOR = True
except ImportError:
    HAS_ZMQ_MONITOR = False
# pylint: enable=import-error

# Import salt libs
import salt
import salt.client
import salt.crypt
import salt.loader
import salt.beacons
import salt.payload
import salt.syspaths
import salt.utils
import salt.utils.jid
import salt.pillar
import salt.utils.args
import salt.utils.event
import salt.utils.minions
import salt.utils.schedule
import salt.utils.error
import salt.utils.zeromq
import salt.defaults.exitcodes
import salt.cli.daemons

from salt.defaults import DEFAULT_TARGET_DELIM
from salt.utils.debug import enable_sigusr1_handler
from salt.utils.event import tagify
from salt.exceptions import (
    CommandExecutionError,
    CommandNotFoundError,
    SaltInvocationError,
    SaltReqTimeoutError,
    SaltClientError,
    SaltSystemExit
)


import tornado.gen  # pylint: disable=F0401
import tornado.ioloop  # pylint: disable=F0401

log = logging.getLogger(__name__)

# To set up a minion:
# 1. Read in the configuration
# 2. Generate the function mapping dict
# 3. Authenticate with the master
# 4. Store the AES key
# 5. Connect to the publisher
# 6. Handle publications


def resolve_dns(opts):
    '''
    Resolves the master_ip and master_uri options
    '''
    ret = {}
    check_dns = True
    if (opts.get('file_client', 'remote') == 'local' and
            not opts.get('use_master_when_local', False)):
        check_dns = False

    if check_dns is True:
        # Because I import salt.log below I need to re-import salt.utils here
        import salt.utils
        try:
            if opts['master'] == '':
                raise SaltSystemExit
            ret['master_ip'] = \
                    salt.utils.dns_check(opts['master'], True, opts['ipv6'])
        except SaltClientError:
            if opts['retry_dns']:
                while True:
                    import salt.log
                    msg = ('Master hostname: \'{0}\' not found. Retrying in {1} '
                           'seconds').format(opts['master'], opts['retry_dns'])
                    if salt.log.is_console_configured():
                        log.error(msg)
                    else:
                        print('WARNING: {0}'.format(msg))
                    time.sleep(opts['retry_dns'])
                    try:
                        ret['master_ip'] = salt.utils.dns_check(
                            opts['master'], True, opts['ipv6']
                        )
                        break
                    except SaltClientError:
                        pass
            else:
                ret['master_ip'] = '127.0.0.1'
        except SaltSystemExit:
            unknown_str = 'unknown address'
            master = opts.get('master', unknown_str)
            if master == '':
                master = unknown_str
            if opts.get('__role') == 'syndic':
                err = 'Master address: \'{0}\' could not be resolved. Invalid or unresolveable address. Set \'syndic_master\' value in minion config.'.format(master)
            else:
                err = 'Master address: \'{0}\' could not be resolved. Invalid or unresolveable address. Set \'master\' value in minion config.'.format(master)
            log.error(err)
            raise SaltSystemExit(code=42, msg=err)
    else:
        ret['master_ip'] = '127.0.0.1'

    if 'master_ip' in ret and 'master_ip' in opts:
        if ret['master_ip'] != opts['master_ip']:
            log.warning('Master ip address changed from {0} to {1}'.format(opts['master_ip'],
                                                                          ret['master_ip'])
            )
    ret['master_uri'] = 'tcp://{ip}:{port}'.format(ip=ret['master_ip'],
                                                   port=opts['master_port'])
    return ret


def prep_ip_port(opts):
    ret = {}
    if opts['master_uri_format'] == 'ip_only':
        ret['master'] = opts['master']
    else:
        ip_port = opts['master'].rsplit(":", 1)
        if len(ip_port) == 1:
            # e.g. master: mysaltmaster
            ret['master'] = ip_port[0]
        else:
            # e.g. master: localhost:1234
            # e.g. master: 127.0.0.1:1234
            # e.g. master: ::1:1234
            ret['master'] = ip_port[0]
            ret['master_port'] = ip_port[1]
    return ret


def get_proc_dir(cachedir, **kwargs):
    '''
    Given the cache directory, return the directory that process data is
    stored in, creating it if it doesn't exist.
    The following optional Keyword Arguments are handled:

    mode: which is anything os.makedir would accept as mode.

    uid: the uid to set, if not set, or it is None or -1 no changes are
         made. Same applies if the directory is already owned by this
         uid. Must be int. Works only on unix/unix like systems.

    gid: the gid to set, if not set, or it is None or -1 no changes are
         made. Same applies if the directory is already owned by this
         gid. Must be int. Works only on unix/unix like systems.
    '''
    fn_ = os.path.join(cachedir, 'proc')
    mode = kwargs.pop('mode', None)

    if mode is None:
        mode = {}
    else:
        mode = {'mode': mode}

    if not os.path.isdir(fn_):
        # proc_dir is not present, create it with mode settings
        os.makedirs(fn_, **mode)

    d_stat = os.stat(fn_)

    # if mode is not an empty dict then we have an explicit
    # dir mode. So lets check if mode needs to be changed.
    if mode:
        mode_part = S_IMODE(d_stat.st_mode)
        if mode_part != mode['mode']:
            os.chmod(fn_, (d_stat.st_mode ^ mode_part) | mode['mode'])

    if hasattr(os, 'chown'):
        # only on unix/unix like systems
        uid = kwargs.pop('uid', -1)
        gid = kwargs.pop('gid', -1)

        # if uid and gid are both -1 then go ahead with
        # no changes at all
        if (d_stat.st_uid != uid or d_stat.st_gid != gid) and \
                [i for i in (uid, gid) if i != -1]:
            os.chown(fn_, uid, gid)

    return fn_


def parse_args_and_kwargs(func, args, data=None):
    '''
    Wrap load_args_and_kwargs
    '''
    salt.utils.warn_until(
        'Boron',
        'salt.minion.parse_args_and_kwargs() has been renamed to '
        'salt.minion.load_args_and_kwargs(). Please change this function call '
        'before the Boron release of Salt.'
    )
    return load_args_and_kwargs(func, args, data=data)


def load_args_and_kwargs(func, args, data=None, ignore_invalid=False):
    '''
    Detect the args and kwargs that need to be passed to a function call, and
    check them against what was passed.
    '''
    argspec = salt.utils.args.get_function_argspec(func)
    _args = []
    _kwargs = {}
    invalid_kwargs = []

    for arg in args:
        if isinstance(arg, six.string_types):
            string_arg, string_kwarg = salt.utils.args.parse_input([arg], condition=False)  # pylint: disable=W0632
            if string_arg:
                # Don't append the version that was just derived from parse_cli
                # above, that would result in a 2nd call to
                # salt.utils.cli.yamlify_arg(), which could mangle the input.
                _args.append(arg)
            elif string_kwarg:
                salt.utils.warn_until(
                    'Boron',
                    'The list of function args and kwargs should be parsed '
                    'by salt.utils.args.parse_input() before calling '
                    'salt.minion.load_args_and_kwargs().'
                )
                if argspec.keywords or next(six.iterkeys(string_kwarg)) in argspec.args:
                    # Function supports **kwargs or is a positional argument to
                    # the function.
                    _kwargs.update(string_kwarg)
                else:
                    # **kwargs not in argspec and parsed argument name not in
                    # list of positional arguments. This keyword argument is
                    # invalid.
                    for key, val in six.iteritems(string_kwarg):
                        invalid_kwargs.append('{0}={1}'.format(key, val))
                continue

        # if the arg is a dict with __kwarg__ == True, then its a kwarg
        elif isinstance(arg, dict) and arg.pop('__kwarg__', False) is True:
            for key, val in six.iteritems(arg):
                if argspec.keywords or key in argspec.args:
                    # Function supports **kwargs or is a positional argument to
                    # the function.
                    _kwargs[key] = val
                else:
                    # **kwargs not in argspec and parsed argument name not in
                    # list of positional arguments. This keyword argument is
                    # invalid.
                    invalid_kwargs.append('{0}={1}'.format(key, val))
            continue

        else:
            _args.append(arg)

    if invalid_kwargs and not ignore_invalid:
        salt.utils.invalid_kwargs(invalid_kwargs)

    if argspec.keywords and isinstance(data, dict):
        # this function accepts **kwargs, pack in the publish data
        for key, val in six.iteritems(data):
            _kwargs['__pub_{0}'.format(key)] = val

    return _args, _kwargs


class MinionBase(object):
    def __init__(self, opts):
        self.opts = opts

    @staticmethod
    def process_schedule(minion, loop_interval):
        try:
            minion.schedule.eval()
            # Check if scheduler requires lower loop interval than
            # the loop_interval setting
            if minion.schedule.loop_interval < loop_interval:
                loop_interval = minion.schedule.loop_interval
                log.debug(
                    'Overriding loop_interval because of scheduled jobs.'
                )
        except Exception as exc:
            log.error(
                'Exception {0} occurred in scheduled job'.format(exc)
            )
        return loop_interval

    def process_beacons(self, functions):
        '''
        Evaluate all of the configured beacons, grab the config again in case
        the pillar or grains changed
        '''
        if 'config.merge' in functions:
            b_conf = functions['config.merge']('beacons')
            if b_conf:
                return self.beacons.process(b_conf)
        return []

    @tornado.gen.coroutine
    def eval_master(self,
                    opts,
                    timeout=60,
                    safe=True,
                    failed=False):
        '''
        Evaluates and returns a tuple of the current master address and the pub_channel.

        In standard mode, just creates a pub_channel with the given master address.

        With master_type=func evaluates the current master address from the given
        module and then creates a pub_channel.

        With master_type=failover takes the list of masters and loops through them.
        The first one that allows the minion to create a pub_channel is then
        returned. If this function is called outside the minions initialization
        phase (for example from the minions main event-loop when a master connection
        loss was detected), 'failed' should be set to True. The current
        (possibly failed) master will then be removed from the list of masters.
        '''
        # check if master_type was altered from its default
        if opts['master_type'] != 'str' and opts['__role'] != 'syndic':
            # check for a valid keyword
            if opts['master_type'] == 'func':
                # split module and function and try loading the module
                mod, fun = opts['master'].split('.')
                try:
                    master_mod = salt.loader.raw_mod(opts, mod, fun)
                    if not master_mod:
                        raise TypeError
                    # we take whatever the module returns as master address
                    opts['master'] = master_mod[mod + '.' + fun]()
                except TypeError:
                    msg = ('Failed to evaluate master address from '
                           'module \'{0}\''.format(opts['master']))
                    log.error(msg)
                    sys.exit(salt.defaults.exitcodes.EX_GENERIC)
                log.info('Evaluated master from module: {0}'.format(master_mod))

            # if failover is set, master has to be of type list
            elif opts['master_type'] == 'failover':
                if isinstance(opts['master'], list):
                    log.info('Got list of available master addresses:'
                             ' {0}'.format(opts['master']))
                    if opts['master_shuffle']:
                        shuffle(opts['master'])
                # if opts['master'] is a str and we have never created opts['master_list']
                elif isinstance(opts['master'], str) and ('master_list' not in opts):
                    # We have a string, but a list was what was intended. Convert.
                    # See issue 23611 for details
                    opts['master'] = [opts['master']]
                elif opts['__role'] == 'syndic':
                    log.info('Syndic setting master_syndic to \'{0}\''.format(opts['master']))

                # if failed=True, the minion was previously connected
                # we're probably called from the minions main-event-loop
                # because a master connection loss was detected. remove
                # the possibly failed master from the list of masters.
                elif failed:
                    log.info('Removing possibly failed master {0} from list of'
                             ' masters'.format(opts['master']))
                    # create new list of master with the possibly failed one removed
                    opts['master'] = [x for x in opts['master_list'] if opts['master'] != x]

                else:
                    msg = ('master_type set to \'failover\' but \'master\' '
                           'is not of type list but of type '
                           '{0}'.format(type(opts['master'])))
                    log.error(msg)
                    sys.exit(salt.defaults.exitcodes.EX_GENERIC)
                # If failover is set, minion have to failover on DNS errors instead of retry DNS resolve.
                # See issue 21082 for details
                if opts['retry_dns']:
                    msg = ('\'master_type\' set to \'failover\' but \'retry_dns\' is not 0. '
                           'Setting \'retry_dns\' to 0 to failover to the next master on DNS errors.')
                    log.critical(msg)
                    opts['retry_dns'] = 0
            else:
                msg = ('Invalid keyword \'{0}\' for variable '
                       '\'master_type\''.format(opts['master_type']))
                log.error(msg)
                sys.exit(salt.defaults.exitcodes.EX_GENERIC)

        # Specify kwargs for the channel factory so that SMinion doesn't need to define an io_loop
        # (The channel factories will set a default if the kwarg isn't passed)
        factory_kwargs = {'timeout': timeout, 'safe': safe}
        if getattr(self, 'io_loop', None):
            factory_kwargs['io_loop'] = self.io_loop

        # if we have a list of masters, loop through them and be
        # happy with the first one that allows us to connect
        if isinstance(opts['master'], list):
            conn = False
            # shuffle the masters and then loop through them
            local_masters = copy.copy(opts['master'])

            for master in local_masters:
                opts['master'] = master
                opts.update(prep_ip_port(opts))
                opts.update(resolve_dns(opts))
                self.opts = opts

                # on first run, update self.opts with the whole master list
                # to enable a minion to re-use old masters if they get fixed
                if 'master_list' not in opts:
                    opts['master_list'] = local_masters

                try:
                    pub_channel = salt.transport.client.AsyncPubChannel.factory(opts, **factory_kwargs)
                    yield pub_channel.connect()
                    conn = True
                    break
                except SaltClientError:
                    msg = ('Master {0} could not be reached, trying '
                           'next master (if any)'.format(opts['master']))
                    log.info(msg)
                    continue

            if not conn:
                self.connected = False
                msg = ('No master could be reached or all masters denied '
                       'the minions connection attempt.')
                log.error(msg)
            else:
                self.tok = pub_channel.auth.gen_token('salt')
                self.connected = True
                raise tornado.gen.Return((opts['master'], pub_channel))

        # single master sign in
        else:
            opts.update(prep_ip_port(opts))
            opts.update(resolve_dns(opts))
            pub_channel = salt.transport.client.AsyncPubChannel.factory(self.opts, **factory_kwargs)
            yield pub_channel.connect()
            self.tok = pub_channel.auth.gen_token('salt')
            self.connected = True
            raise tornado.gen.Return((opts['master'], pub_channel))


class SMinion(MinionBase):
    '''
    Create an object that has loaded all of the minion module functions,
    grains, modules, returners etc.  The SMinion allows developers to
    generate all of the salt minion functions and present them with these
    functions for general use.
    '''
    def __init__(self, opts):
        # Late setup of the opts grains, so we can log from the grains module
        opts['grains'] = salt.loader.grains(opts)
        super(SMinion, self).__init__(opts)

        # Clean out the proc directory (default /var/cache/salt/minion/proc)
        if (self.opts.get('file_client', 'remote') == 'remote'
                or self.opts.get('use_master_when_local', False)):
            self.eval_master(self.opts, failed=True)
        self.gen_modules(initial_load=True)

    def gen_modules(self, initial_load=False):
        '''
        Load all of the modules for the minion
        '''
        self.opts['pillar'] = salt.pillar.get_pillar(
            self.opts,
            self.opts['grains'],
            self.opts['id'],
            self.opts['environment'],
            pillarenv=self.opts.get('pillarenv'),
        ).compile_pillar()
        self.utils = salt.loader.utils(self.opts)
        self.functions = salt.loader.minion_mods(self.opts, utils=self.utils,
                                                 include_errors=True)
        self.returners = salt.loader.returners(self.opts, self.functions)
        self.proxy = salt.loader.proxy(self.opts, self.functions, self.returners, None)
        # TODO: remove
        self.function_errors = {}  # Keep the funcs clean
        self.states = salt.loader.states(self.opts, self.functions, self.utils)
        self.rend = salt.loader.render(self.opts, self.functions)
        self.matcher = Matcher(self.opts, self.functions)
        self.functions['sys.reload_modules'] = self.gen_modules


class MasterMinion(object):
    '''
    Create a fully loaded minion function object for generic use on the
    master. What makes this class different is that the pillar is
    omitted, otherwise everything else is loaded cleanly.
    '''
    def __init__(
            self,
            opts,
            returners=True,
            states=True,
            rend=True,
            matcher=True,
            whitelist=None):
        self.opts = salt.config.minion_config(opts['conf_file'])
        self.opts.update(opts)
        self.whitelist = whitelist
        self.opts['grains'] = salt.loader.grains(opts)
        self.opts['pillar'] = {}
        self.mk_returners = returners
        self.mk_states = states
        self.mk_rend = rend
        self.mk_matcher = matcher
        self.gen_modules(initial_load=True)

    def gen_modules(self, initial_load=False):
        '''
        Load all of the modules for the minion
        '''
        self.utils = salt.loader.utils(self.opts)
        self.functions = salt.loader.minion_mods(
            self.opts,
            utils=self.utils,
            whitelist=self.whitelist,
            initial_load=initial_load)
        if self.mk_returners:
            self.returners = salt.loader.returners(self.opts, self.functions)
        if self.mk_states:
            self.states = salt.loader.states(self.opts,
                                             self.functions,
                                             self.utils)
        if self.mk_rend:
            self.rend = salt.loader.render(self.opts, self.functions)
        if self.mk_matcher:
            self.matcher = Matcher(self.opts, self.functions)
        self.functions['sys.reload_modules'] = self.gen_modules


class MultiMinion(MinionBase):
    '''
    Create a multi minion interface, this creates as many minions as are
    defined in the master option and binds each minion object to a respective
    master.
    '''
    # timeout for one of the minions to auth with a master
    MINION_CONNECT_TIMEOUT = 5

    def __init__(self, opts):
        super(MultiMinion, self).__init__(opts)
        self.auth_wait = self.opts['acceptance_wait_time']
        self.max_auth_wait = self.opts['acceptance_wait_time_max']

        self.io_loop = zmq.eventloop.ioloop.ZMQIOLoop()

    def _spawn_minions(self):
        '''
        Spawn all the coroutines which will sign in to masters
        '''
        if not isinstance(self.opts['master'], list):
            log.error(
                'Attempting to start a multimaster system with one master')
            sys.exit(salt.defaults.exitcodes.EX_GENERIC)
        for master in set(self.opts['master']):
            s_opts = copy.deepcopy(self.opts)
            s_opts['master'] = master
            s_opts['multimaster'] = True
            s_opts['auth_timeout'] = self.MINION_CONNECT_TIMEOUT
            self.io_loop.spawn_callback(self._connect_minion, s_opts)

    @tornado.gen.coroutine
    def _connect_minion(self, opts):
        '''
        Create a minion, and asynchronously connect it to a master
        '''
        last = 0  # never have we signed in
        auth_wait = opts['acceptance_wait_time']
        while True:
            try:
                minion = Minion(opts,
                                self.MINION_CONNECT_TIMEOUT,
                                False,
                                io_loop=self.io_loop,
                                loaded_base_name='salt.loader.{0}'.format(opts['master']),
                                )
                yield minion.connect_master()
                minion.tune_in(start=False)
                break
            except SaltClientError as exc:
                log.error('Error while bringing up minion for multi-master. Is master at {0} responding?'.format(opts['master']))
                last = time.time()
                if auth_wait < self.max_auth_wait:
                    auth_wait += self.auth_wait
                yield tornado.gen.sleep(auth_wait)  # TODO: log?
            except Exception as e:
                log.critical('Unexpected error while connecting to {0}'.format(opts['master']), exc_info=True)

    # Multi Master Tune In
    def tune_in(self):
        '''
        Bind to the masters

        This loop will attempt to create connections to masters it hasn't connected
        to yet, but once the initial connection is made it is up to ZMQ to do the
        reconnect (don't know of an API to get the state here in salt)
        '''
        # Fire off all the minion coroutines
        self.minions = self._spawn_minions()

        # serve forever!
        self.io_loop.start()


class Minion(MinionBase):
    '''
    This class instantiates a minion, runs connections for a minion,
    and loads all of the functions into the minion
    '''
    def __init__(self, opts, timeout=60, safe=True, loaded_base_name=None, io_loop=None):  # pylint: disable=W0231
        '''
        Pass in the options dict
        '''
        # this means that the parent class doesn't know *which* master we connect to
        super(Minion, self).__init__(opts)
        self.timeout = timeout
        self.safe = safe

        self._running = None
        self.win_proc = []
        self.loaded_base_name = loaded_base_name

        self.io_loop = io_loop or zmq.eventloop.ioloop.ZMQIOLoop()
        if not self.io_loop.initialized():
            self.io_loop.install()

        # Warn if ZMQ < 3.2
        if HAS_ZMQ:
            try:
                zmq_version_info = zmq.zmq_version_info()
            except AttributeError:
                # PyZMQ <= 2.1.9 does not have zmq_version_info, fall back to
                # using zmq.zmq_version() and build a version info tuple.
                zmq_version_info = tuple(
                    [int(x) for x in zmq.zmq_version().split('.')]
                )
            if zmq_version_info < (3, 2):
                log.warning(
                    'You have a version of ZMQ less than ZMQ 3.2! There are '
                    'known connection keep-alive issues with ZMQ < 3.2 which '
                    'may result in loss of contact with minions. Please '
                    'upgrade your ZMQ!'
                )
        # Late setup the of the opts grains, so we can log from the grains
        # module.  If this is a proxy, however, we need to init the proxymodule
        # before we can get the grains.
        if not salt.utils.is_proxy():
            self.opts['grains'] = salt.loader.grains(opts)

    # TODO: remove?
    def sync_connect_master(self):
        '''
        Block until we are connected to a master
        '''
        log.debug("sync_connect_master")
        self._connect_master_future = self.connect_master()
        # finish connecting to master
        self._connect_master_future.add_done_callback(lambda f: self.io_loop.stop())
        self.io_loop.start()
        # I made the following 3 line oddity to preserve traceback.
        # Please read PR #23978 before changing, hopefully avoiding regressions.
        # Good luck, we're all counting on you.  Thanks.
        future_exception = self._connect_master_future.exc_info()
        if future_exception:
            raise six.reraise(*future_exception)

    @tornado.gen.coroutine
    def connect_master(self):
        '''
        Return a future which will complete when you are connected to a master
        '''
        master, self.pub_channel = yield self.eval_master(self.opts, self.timeout, self.safe)
        yield self._post_master_init(master)

    # TODO: better name...
    @tornado.gen.coroutine
    def _post_master_init(self, master):
        '''
        Function to finish init after connecting to a master

        This is primarily loading modules, pillars, etc. (since they need
        to know which master they connected to)
        '''
        self.opts['master'] = master

        self.opts['pillar'] = yield salt.pillar.get_async_pillar(
            self.opts,
            self.opts['grains'],
            self.opts['id'],
            self.opts['environment'],
            pillarenv=self.opts.get('pillarenv'),
        ).compile_pillar()
        self.functions, self.returners, self.function_errors = self._load_modules()
        self.serial = salt.payload.Serial(self.opts)
        self.mod_opts = self._prep_mod_opts()
        self.matcher = Matcher(self.opts, self.functions)
        self.beacons = salt.beacons.Beacon(self.opts, self.functions)
        uid = salt.utils.get_uid(user=self.opts.get('user', None))
        self.proc_dir = get_proc_dir(self.opts['cachedir'], uid=uid)

        self.schedule = salt.utils.schedule.Schedule(
            self.opts,
            self.functions,
            self.returners)

        # add default scheduling jobs to the minions scheduler
        if 'mine.update' in self.functions:
            log.info('Added mine.update to scheduler')
            self.schedule.add_job({
                '__mine_interval':
                {
                    'function': 'mine.update',
                    'minutes': self.opts['mine_interval'],
                    'jid_include': True,
                    'maxrunning': 2
                }
            }, persist=True)

        # add master_alive job if enabled
        if self.opts['master_alive_interval'] > 0:
            self.schedule.add_job({
                '__master_alive':
                {
                    'function': 'status.master',
                    'seconds': self.opts['master_alive_interval'],
                    'jid_include': True,
                    'maxrunning': 1,
                    'kwargs': {'master': self.opts['master'],
                               'connected': True}
                }
            }, persist=True)

        self.grains_cache = self.opts['grains']

    def _return_retry_timer(self):
        '''
        Based on the minion configuration, either return a randomized timer or
        just return the value of the return_retry_timer.
        '''
        msg = 'Minion return retry timer set to {0} seconds'
<<<<<<< HEAD
        if self.opts.get('return_retry_random'):
=======
        if self.opts['return_retry_timer_max']:
>>>>>>> 604a7b41
            try:
                random_retry = randint(self.opts['return_retry_timer'], self.opts['return_retry_timer_max'])
                log.debug(msg.format(random_retry) + ' (randomized)')
                return random_retry
            except ValueError:
                # Catch wiseguys using negative integers here
                log.error(
                    'Invalid value (return_retry_timer: {0} or return_retry_timer_max: {1})'
                    'both must be a positive integers'.format(
                        self.opts['return_retry_timer'],
                        self.opts['return_retry_timer_max'],
                    )
                )
                log.debug(msg.format(DEFAULT_MINION_OPTS['return_retry_timer']))
                return DEFAULT_MINION_OPTS['return_retry_timer']
        else:
            log.debug(msg.format(self.opts.get('return_retry_timer')))
            return self.opts.get('return_retry_timer')

    def _prep_mod_opts(self):
        '''
        Returns a copy of the opts with key bits stripped out
        '''
        mod_opts = {}
        for key, val in six.iteritems(self.opts):
            if key == 'logger':
                continue
            mod_opts[key] = val
        return mod_opts

    def _process_beacons(self):
        '''
        Process each beacon and send events if appropriate
        '''
        # Process Beacons
        try:
            beacons = self.process_beacons(self.functions)
        except Exception as exc:
            log.critical('Beacon processing failed: {0}. No beacons will be processed.'.format(traceback.format_exc(exc)))
            beacons = None
        if beacons:
            self._fire_master(events=beacons)
            for beacon in beacons:
                serialized_data = salt.utils.dicttrim.trim_dict(
                    self.serial.dumps(beacon['data']),
                    self.opts.get('max_event_size', 1048576),
                    is_msgpacked=True,
                )
                log.debug('Sending event - data = {0}'.format(beacon['data']))
                event = '{0}{1}{2}'.format(
                        beacon['tag'],
                        salt.utils.event.TAGEND,
                        serialized_data,
                )
                self.event_publisher.handle_publish([event])

    def _load_modules(self, force_refresh=False, notify=False, proxy=None):
        '''
        Return the functions and the returners loaded up from the loader
        module
        '''
        # if this is a *nix system AND modules_max_memory is set, lets enforce
        # a memory limit on module imports
        # this feature ONLY works on *nix like OSs (resource module doesn't work on windows)
        modules_max_memory = False
        if self.opts.get('modules_max_memory', -1) > 0 and HAS_PSUTIL and HAS_RESOURCE:
            log.debug('modules_max_memory set, enforcing a maximum of {0}'.format(self.opts['modules_max_memory']))
            modules_max_memory = True
            old_mem_limit = resource.getrlimit(resource.RLIMIT_AS)
            rss, vms = psutil.Process(os.getpid()).memory_info()
            mem_limit = rss + vms + self.opts['modules_max_memory']
            resource.setrlimit(resource.RLIMIT_AS, (mem_limit, mem_limit))
        elif self.opts.get('modules_max_memory', -1) > 0:
            if not HAS_PSUTIL:
                log.error('Unable to enforce modules_max_memory because psutil is missing')
            if not HAS_RESOURCE:
                log.error('Unable to enforce modules_max_memory because resource is missing')

        self.opts['grains'] = salt.loader.grains(self.opts, force_refresh)
        self.utils = salt.loader.utils(self.opts)
        if self.opts.get('multimaster', False):
            s_opts = copy.deepcopy(self.opts)
            functions = salt.loader.minion_mods(s_opts, utils=self.utils, proxy=proxy,
                                                loaded_base_name=self.loaded_base_name, notify=notify)
        else:
            functions = salt.loader.minion_mods(self.opts, utils=self.utils, notify=notify, proxy=proxy)
        returners = salt.loader.returners(self.opts, functions)
        errors = {}
        if '_errors' in functions:
            errors = functions['_errors']
            functions.pop('_errors')

        # we're done, reset the limits!
        if modules_max_memory is True:
            resource.setrlimit(resource.RLIMIT_AS, old_mem_limit)

        return functions, returners, errors

    def _fire_master(self, data=None, tag=None, events=None, pretag=None, timeout=60):
        '''
        Fire an event on the master, or drop message if unable to send.
        '''
        load = {'id': self.opts['id'],
                'cmd': '_minion_event',
                'pretag': pretag,
                'tok': self.tok}
        if events:
            load['events'] = events
        elif data and tag:
            load['data'] = data
            load['tag'] = tag
        elif not data and tag:
            load['data'] = {}
            load['tag'] = tag
        else:
            return
        channel = salt.transport.Channel.factory(self.opts)
        try:
            result = channel.send(load, timeout=timeout)
            return True
        except Exception:
            log.info('fire_master failed: {0}'.format(traceback.format_exc()))
            return False

    def _handle_decoded_payload(self, data):
        '''
        Override this method if you wish to handle the decoded data
        differently.
        '''
        if 'user' in data:
            log.info(
                'User {0[user]} Executing command {0[fun]} with jid '
                '{0[jid]}'.format(data)
            )
        else:
            log.info(
                'Executing command {0[fun]} with jid {0[jid]}'.format(data)
            )
        log.debug('Command details {0}'.format(data))

        if isinstance(data['fun'], six.string_types):
            if data['fun'] == 'sys.reload_modules':
                self.functions, self.returners, self.function_errors = self._load_modules()
                self.schedule.functions = self.functions
                self.schedule.returners = self.returners
        if isinstance(data['fun'], tuple) or isinstance(data['fun'], list):
            target = Minion._thread_multi_return
        else:
            target = Minion._thread_return
        # We stash an instance references to allow for the socket
        # communication in Windows. You can't pickle functions, and thus
        # python needs to be able to reconstruct the reference on the other
        # side.
        instance = self
        if self.opts['multiprocessing']:
            if sys.platform.startswith('win'):
                # let python reconstruct the minion on the other side if we're
                # running on windows
                instance = None
            process = multiprocessing.Process(
                target=target, args=(instance, self.opts, data)
            )
        else:
            process = threading.Thread(
                target=target,
                args=(instance, self.opts, data),
                name=data['jid']
            )
        process.start()
        if not sys.platform.startswith('win'):
            process.join()
        else:
            self.win_proc.append(process)

    @classmethod
    def _thread_return(cls, minion_instance, opts, data):
        '''
        This method should be used as a threading target, start the actual
        minion side execution.
        '''
        # this seems awkward at first, but it's a workaround for Windows
        # multiprocessing communication.
        if sys.platform.startswith('win') and \
                opts['multiprocessing'] and \
                not salt.log.is_logging_configured():
            # We have to re-init the logging system for Windows
            salt.log.setup_console_logger(log_level=opts.get('log_level', 'info'))
            if opts.get('log_file'):
                salt.log.setup_logfile_logger(opts['log_file'], opts.get('log_level_logfile', 'info'))
        if not minion_instance:
            minion_instance = cls(opts)
            if not hasattr(minion_instance, 'functions'):
                functions, returners, function_errors = (
                    minion_instance._load_modules()
                    )
                minion_instance.functions = functions
                minion_instance.returners = returners
                minion_instance.function_errors = function_errors
            if not hasattr(minion_instance, 'serial'):
                minion_instance.serial = salt.payload.Serial(opts)
            if not hasattr(minion_instance, 'proc_dir'):
                uid = salt.utils.get_uid(user=opts.get('user', None))
                minion_instance.proc_dir = (
                    get_proc_dir(opts['cachedir'], uid=uid)
                    )

        fn_ = os.path.join(minion_instance.proc_dir, data['jid'])
        if opts['multiprocessing']:
            salt.utils.daemonize_if(opts)

        salt.utils.appendproctitle(data['jid'])

        sdata = {'pid': os.getpid()}
        sdata.update(data)
        log.info('Starting a new job with PID {0}'.format(sdata['pid']))
        with salt.utils.fopen(fn_, 'w+b') as fp_:
            fp_.write(minion_instance.serial.dumps(sdata))
        ret = {'success': False}
        function_name = data['fun']
        if function_name in minion_instance.functions:
            try:
                func = minion_instance.functions[data['fun']]
                args, kwargs = load_args_and_kwargs(
                    func,
                    data['arg'],
                    data)
                minion_instance.functions.pack['__context__']['retcode'] = 0
                if opts.get('sudo_user', ''):
                    sudo_runas = opts.get('sudo_user')
                    if 'sudo.salt_call' in minion_instance.functions:
                        return_data = minion_instance.functions['sudo.salt_call'](
                                sudo_runas,
                                data['fun'],
                                *args,
                                **kwargs)
                else:
                    return_data = func(*args, **kwargs)
                if isinstance(return_data, types.GeneratorType):
                    ind = 0
                    iret = {}
                    for single in return_data:
                        if isinstance(single, dict) and isinstance(iret, dict):
                            iret.update(single)
                        else:
                            if not iret:
                                iret = []
                            iret.append(single)
                        tag = tagify([data['jid'], 'prog', opts['id'], str(ind)], 'job')
                        event_data = {'return': single}
                        minion_instance._fire_master(event_data, tag)
                        ind += 1
                    ret['return'] = iret
                else:
                    ret['return'] = return_data
                ret['retcode'] = minion_instance.functions.pack['__context__'].get(
                    'retcode',
                    0
                )
                ret['success'] = True
            except CommandNotFoundError as exc:
                msg = 'Command required for {0!r} not found'.format(
                    function_name
                )
                log.debug(msg, exc_info=True)
                ret['return'] = '{0}: {1}'.format(msg, exc)
                ret['out'] = 'nested'
            except CommandExecutionError as exc:
                log.error(
                    'A command in {0!r} had a problem: {1}'.format(
                        function_name,
                        exc
                    ),
                    exc_info_on_loglevel=logging.DEBUG
                )
                ret['return'] = 'ERROR: {0}'.format(exc)
                ret['out'] = 'nested'
            except SaltInvocationError as exc:
                log.error(
                    'Problem executing {0!r}: {1}'.format(
                        function_name,
                        exc
                    ),
                    exc_info_on_loglevel=logging.DEBUG
                )
                ret['return'] = 'ERROR executing {0!r}: {1}'.format(
                    function_name, exc
                )
                ret['out'] = 'nested'
            except TypeError as exc:
                msg = 'Passed invalid arguments to {0}: {1}\n{2}'.format(function_name, exc, func.__doc__, )
                log.warning(msg, exc_info_on_loglevel=logging.DEBUG)
                ret['return'] = msg
                ret['out'] = 'nested'
            except Exception:
                msg = 'The minion function caused an exception'
                log.warning(msg, exc_info_on_loglevel=logging.DEBUG)
                salt.utils.error.fire_exception(salt.exceptions.MinionError(msg), opts, job=data)
                ret['return'] = '{0}: {1}'.format(msg, traceback.format_exc())
                ret['out'] = 'nested'
        else:
            ret['return'] = minion_instance.functions.missing_fun_string(function_name)
            mod_name = function_name.split('.')[0]
            if mod_name in minion_instance.function_errors:
                ret['return'] += ' Possible reasons: {0!r}'.format(minion_instance.function_errors[mod_name])
            ret['success'] = False
            ret['retcode'] = 254
            ret['out'] = 'nested'

        ret['jid'] = data['jid']
        ret['fun'] = data['fun']
        ret['fun_args'] = data['arg']
        if 'master_id' in data:
            ret['master_id'] = data['master_id']
        if 'metadata' in data:
            if isinstance(data['metadata'], dict):
                ret['metadata'] = data['metadata']
            else:
                log.warning('The metadata parameter must be a dictionary.  Ignoring.')
        minion_instance._return_pub(
            ret,
            timeout=minion_instance._return_retry_timer()
        )
        if data['ret']:
            if 'ret_config' in data:
                ret['ret_config'] = data['ret_config']
            ret['id'] = opts['id']
            for returner in set(data['ret'].split(',')):
                try:
                    minion_instance.returners['{0}.returner'.format(
                        returner
                    )](ret)
                except Exception as exc:
                    log.error(
                        'The return failed for job {0} {1}'.format(
                        data['jid'],
                        exc
                        )
                    )
                    log.error(traceback.format_exc())

    @classmethod
    def _thread_multi_return(cls, minion_instance, opts, data):
        '''
        This method should be used as a threading target, start the actual
        minion side execution.
        '''
        salt.utils.appendproctitle(data['jid'])
        # this seems awkward at first, but it's a workaround for Windows
        # multiprocessing communication.
        if sys.platform.startswith('win') and \
                opts['multiprocessing'] and \
                not salt.log.is_logging_configured():
            # We have to re-init the logging system for Windows
            salt.log.setup_console_logger(log_level=opts.get('log_level', 'info'))
            if opts.get('log_file'):
                salt.log.setup_logfile_logger(opts['log_file'], opts.get('log_level_logfile', 'info'))
        if not minion_instance:
            minion_instance = cls(opts)
        ret = {
            'return': {},
            'success': {},
        }
        for ind in range(0, len(data['fun'])):
            ret['success'][data['fun'][ind]] = False
            try:
                func = minion_instance.functions[data['fun'][ind]]
                args, kwargs = load_args_and_kwargs(
                    func,
                    data['arg'][ind],
                    data)
                ret['return'][data['fun'][ind]] = func(*args, **kwargs)
                ret['success'][data['fun'][ind]] = True
            except Exception as exc:
                trb = traceback.format_exc()
                log.warning(
                    'The minion function caused an exception: {0}'.format(
                        exc
                    )
                )
                ret['return'][data['fun'][ind]] = trb
            ret['jid'] = data['jid']
            ret['fun'] = data['fun']
            ret['fun_args'] = data['arg']
        if 'metadata' in data:
            ret['metadata'] = data['metadata']
        minion_instance._return_pub(
            ret,
            timeout=minion_instance._return_retry_timer()
        )
        if data['ret']:
            if 'ret_config' in data:
                ret['ret_config'] = data['ret_config']
            for returner in set(data['ret'].split(',')):
                ret['id'] = opts['id']
                try:
                    minion_instance.returners['{0}.returner'.format(
                        returner
                    )](ret)
                except Exception as exc:
                    log.error(
                        'The return failed for job {0} {1}'.format(
                        data['jid'],
                        exc
                        )
                    )

    def _return_pub(self, ret, ret_cmd='_return', timeout=60):
        '''
        Return the data from the executed command to the master server
        '''
        jid = ret.get('jid', ret.get('__jid__'))
        fun = ret.get('fun', ret.get('__fun__'))
        if self.opts['multiprocessing']:
            fn_ = os.path.join(self.proc_dir, jid)
            if os.path.isfile(fn_):
                try:
                    os.remove(fn_)
                except (OSError, IOError):
                    # The file is gone already
                    pass
        log.info('Returning information for job: {0}'.format(jid))
        channel = salt.transport.Channel.factory(self.opts)
        if ret_cmd == '_syndic_return':
            load = {'cmd': ret_cmd,
                    'id': self.opts['id'],
                    'jid': jid,
                    'fun': fun,
                    'arg': ret.get('arg'),
                    'tgt': ret.get('tgt'),
                    'tgt_type': ret.get('tgt_type'),
                    'load': ret.get('__load__')}
            if '__master_id__' in ret:
                load['master_id'] = ret['__master_id__']
            load['return'] = {}
            for key, value in six.iteritems(ret):
                if key.startswith('__'):
                    continue
                load['return'][key] = value
        else:
            load = {'cmd': ret_cmd,
                    'id': self.opts['id']}
            for key, value in six.iteritems(ret):
                load[key] = value

        if 'out' in ret:
            if isinstance(ret['out'], six.string_types):
                load['out'] = ret['out']
            else:
                log.error('Invalid outputter {0}. This is likely a bug.'
                          .format(ret['out']))
        else:
            try:
                oput = self.functions[fun].__outputter__
            except (KeyError, AttributeError, TypeError):
                pass
            else:
                if isinstance(oput, six.string_types):
                    load['out'] = oput
        if self.opts['cache_jobs']:
            # Local job cache has been enabled
            fn_ = os.path.join(
                self.opts['cachedir'],
                'minion_jobs',
                load['jid'],
                'return.p')
            jdir = os.path.dirname(fn_)
            if not os.path.isdir(jdir):
                os.makedirs(jdir)
            salt.utils.fopen(fn_, 'w+b').write(self.serial.dumps(ret))
        try:
            ret_val = channel.send(load, timeout=timeout)
        except SaltReqTimeoutError:
            msg = ('The minion failed to return the job information for job '
                   '{0}. This is often due to the master being shut down or '
                   'overloaded. If the master is running consider increasing '
                   'the worker_threads value.').format(jid)
            log.warn(msg)
            return ''

        log.trace('ret_val = {0}'.format(ret_val))
        return ret_val

    def _state_run(self):
        '''
        Execute a state run based on information set in the minion config file
        '''
        if self.opts['startup_states']:
            data = {'jid': 'req', 'ret': self.opts.get('ext_job_cache', '')}
            if self.opts['startup_states'] == 'sls':
                data['fun'] = 'state.sls'
                data['arg'] = [self.opts['sls_list']]
            elif self.opts['startup_states'] == 'top':
                data['fun'] = 'state.top'
                data['arg'] = [self.opts['top_file']]
            else:
                data['fun'] = 'state.highstate'
                data['arg'] = []
            self._handle_decoded_payload(data)

    def _refresh_grains_watcher(self, refresh_interval_in_minutes):
        '''
        Create a loop that will fire a pillar refresh to inform a master about a change in the grains of this minion
        :param refresh_interval_in_minutes:
        :return: None
        '''
        if '__update_grains' not in self.opts.get('schedule', {}):
            if 'schedule' not in self.opts:
                self.opts['schedule'] = {}
            self.opts['schedule'].update({
                '__update_grains':
                    {
                        'function': 'event.fire',
                        'args': [{}, 'grains_refresh'],
                        'minutes': refresh_interval_in_minutes
                    }
            })

    def _fire_master_minion_start(self):
        # Send an event to the master that the minion is live
        self._fire_master(
            'Minion {0} started at {1}'.format(
            self.opts['id'],
            time.asctime()
            ),
            'minion_start'
        )
        # dup name spaced event
        self._fire_master(
            'Minion {0} started at {1}'.format(
            self.opts['id'],
            time.asctime()
            ),
            tagify([self.opts['id'], 'start'], 'minion'),
        )

    def module_refresh(self, force_refresh=False, notify=False):
        '''
        Refresh the functions and returners.
        '''
        log.debug('Refreshing modules. Notify={0}'.format(notify))
        if hasattr(self, 'proxy'):
            self.functions, self.returners, _ = self._load_modules(force_refresh, notify=notify, proxy=self.proxy)
        else:
            self.functions, self.returners, _ = self._load_modules(force_refresh, notify=notify)

        self.schedule.functions = self.functions
        self.schedule.returners = self.returners

    # TODO: only allow one future in flight at a time?
    @tornado.gen.coroutine
    def pillar_refresh(self, force_refresh=False):
        '''
        Refresh the pillar
        '''
        log.debug('Refreshing pillar')
        try:
            self.opts['pillar'] = yield salt.pillar.get_async_pillar(
                self.opts,
                self.opts['grains'],
                self.opts['id'],
                self.opts['environment'],
                pillarenv=self.opts.get('pillarenv'),
            ).compile_pillar()
        except SaltClientError:
            # Do not exit if a pillar refresh fails.
            log.error('Pillar data could not be refreshed. '
                      'One or more masters may be down!')
        self.module_refresh(force_refresh)

    def manage_schedule(self, package):
        '''
        Refresh the functions and returners.
        '''
        tag, data = salt.utils.event.MinionEvent.unpack(package)
        func = data.get('func', None)
        name = data.get('name', None)
        schedule = data.get('schedule', None)
        where = data.get('where', None)
        persist = data.get('persist', None)

        if func == 'delete':
            self.schedule.delete_job(name, persist)
        elif func == 'add':
            self.schedule.add_job(schedule, persist)
        elif func == 'modify':
            self.schedule.modify_job(name, schedule, persist, where)
        elif func == 'enable':
            self.schedule.enable_schedule()
        elif func == 'disable':
            self.schedule.disable_schedule()
        elif func == 'enable_job':
            self.schedule.enable_job(name, persist, where)
        elif func == 'run_job':
            self.schedule.run_job(name)
        elif func == 'disable_job':
            self.schedule.disable_job(name, persist, where)
        elif func == 'reload':
            self.schedule.reload(schedule)
        elif func == 'list':
            self.schedule.list(where)
        elif func == 'save_schedule':
            self.schedule.save_schedule()

    def manage_beacons(self, package):
        '''
        Manage Beacons
        '''
        tag, data = salt.utils.event.MinionEvent.unpack(package)
        func = data.get('func', None)
        name = data.get('name', None)
        beacon_data = data.get('beacon_data', None)

        if func == 'add':
            self.beacons.add_beacon(name, beacon_data)
        elif func == 'modify':
            self.beacons.modify_beacon(name, beacon_data)
        elif func == 'delete':
            self.beacons.delete_beacon(name)
        elif func == 'enable':
            self.beacons.enable_beacons()
        elif func == 'disable':
            self.beacons.disable_beacons()
        elif func == 'enable_beacon':
            self.beacons.enable_beacon(name)
        elif func == 'disable_beacon':
            self.beacons.disable_beacon(name)
        elif func == 'list':
            self.beacons.list_beacons()

    def environ_setenv(self, package):
        '''
        Set the salt-minion main process environment according to
        the data contained in the minion event data
        '''
        tag, data = salt.utils.event.MinionEvent.unpack(package)
        environ = data.get('environ', None)
        if environ is None:
            return False
        false_unsets = data.get('false_unsets', False)
        clear_all = data.get('clear_all', False)
        import salt.modules.environ as mod_environ
        return mod_environ.setenv(environ, false_unsets, clear_all)

    def clean_die(self, signum, frame):
        '''
        Python does not handle the SIGTERM cleanly, if it is signaled exit
        the minion process cleanly
        '''
        self._running = False
        exit(0)

    def _pre_tune(self):
        '''
        Set the minion running flag and issue the appropriate warnings if
        the minion cannot be started or is already running
        '''
        if self._running is None:
            self._running = True
        elif self._running is False:
            log.error(
                'This {0} was scheduled to stop. Not running '
                '{0}.tune_in()'.format(self.__class__.__name__)
            )
            return
        elif self._running is True:
            log.error(
                'This {0} is already running. Not running '
                '{0}.tune_in()'.format(self.__class__.__name__)
            )
            return

        try:
            log.info(
                '{0} is starting as user \'{1}\''.format(
                    self.__class__.__name__,
                    salt.utils.get_user()
                )
            )
        except Exception as err:
            # Only windows is allowed to fail here. See #3189. Log as debug in
            # that case. Else, error.
            log.log(
                salt.utils.is_windows() and logging.DEBUG or logging.ERROR,
                'Failed to get the user who is starting {0}'.format(
                    self.__class__.__name__
                ),
                exc_info=err
            )

    def _mine_send(self, package):
        '''
        Send mine data to the master
        '''
        channel = salt.transport.Channel.factory(self.opts)
        load = salt.utils.event.SaltEvent.unpack(package)[1]
        load['tok'] = self.tok
        try:
            ret = channel.send(load)
            return ret
        except SaltReqTimeoutError:
            log.warning('Unable to send mine data to master.')
            return None

    @tornado.gen.coroutine
    def handle_event(self, package):
        '''
        Handle an event from the epull_sock (all local minion events)
        '''
        log.debug('Handling event {0!r}'.format(package))
        if package.startswith('module_refresh'):
            tag, data = salt.utils.event.MinionEvent.unpack(package)
            self.module_refresh(notify=data.get('notify', False))
        elif package.startswith('pillar_refresh'):
            yield self.pillar_refresh()
        elif package.startswith('manage_schedule'):
            self.manage_schedule(package)
        elif package.startswith('manage_beacons'):
            self.manage_beacons(package)
        elif package.startswith('grains_refresh'):
            if self.grains_cache != self.opts['grains']:
                self.pillar_refresh(force_refresh=True)
                self.grains_cache = self.opts['grains']
        elif package.startswith('environ_setenv'):
            self.environ_setenv(package)
        elif package.startswith('_minion_mine'):
            self._mine_send(package)
        elif package.startswith('fire_master'):
            tag, data = salt.utils.event.MinionEvent.unpack(package)
            log.debug('Forwarding master event tag={tag}'.format(tag=data['tag']))
            self._fire_master(data['data'], data['tag'], data['events'], data['pretag'])
        elif package.startswith('__master_disconnected'):
            tag, data = salt.utils.event.MinionEvent.unpack(package)
            # if the master disconnect event is for a different master, raise an exception
            if data['master'] != self.opts['master']:
                raise Exception()
            if self.connected:
                # we are not connected anymore
                self.connected = False
                # modify the scheduled job to fire only on reconnect
                schedule = {
                   'function': 'status.master',
                   'seconds': self.opts['master_alive_interval'],
                   'jid_include': True,
                   'maxrunning': 2,
                   'kwargs': {'master': self.opts['master'],
                              'connected': False}
                }
                self.schedule.modify_job(name='__master_alive',
                                         schedule=schedule)

                log.info('Connection to master {0} lost'.format(self.opts['master']))

                if self.opts['master_type'] == 'failover':
                    log.info('Trying to tune in to next master from master-list')

                    # if eval_master finds a new master for us, self.connected
                    # will be True again on successful master authentication
                    self.opts['master'] = self.eval_master(opts=self.opts,
                                                           failed=True)
                    if self.connected:
                        # re-init the subsystems to work with the new master
                        log.info('Re-initialising subsystems for new '
                                 'master {0}'.format(self.opts['master']))
                        del self.pub_channel
                        self._connect_master_future = self.connect_master()
                        self.block_until_connected()  # TODO: remove
                        self.functions, self.returners, self.function_errors = self._load_modules()
                        self._fire_master_minion_start()
                        log.info('Minion is ready to receive requests!')

                        # update scheduled job to run with the new master addr
                        schedule = {
                           'function': 'status.master',
                           'seconds': self.opts['master_alive_interval'],
                           'jid_include': True,
                           'maxrunning': 2,
                           'kwargs': {'master': self.opts['master'],
                                      'connected': True}
                        }
                        self.schedule.modify_job(name='__master_alive',
                                                 schedule=schedule)

        elif package.startswith('__master_connected'):
            # handle this event only once. otherwise it will pollute the log
            if not self.connected:
                log.info('Connection to master {0} re-established'.format(self.opts['master']))
                self.connected = True
                # modify the __master_alive job to only fire,
                # if the connection is lost again
                schedule = {
                   'function': 'status.master',
                   'seconds': self.opts['master_alive_interval'],
                   'jid_include': True,
                   'maxrunning': 2,
                   'kwargs': {'master': self.opts['master'],
                              'connected': True}
                }

                self.schedule.modify_job(name='__master_alive',
                                         schedule=schedule)
        elif package.startswith('_salt_error'):
            tag, data = salt.utils.event.MinionEvent.unpack(package)
            log.debug('Forwarding salt error event tag={tag}'.format(tag=tag))
            self._fire_master(data, tag)

    def _fallback_cleanups(self):
        '''
        Fallback cleanup routines, attempting to fix leaked processes, threads, etc.
        '''
        # Add an extra fallback in case a forked process leaks through
        multiprocessing.active_children()

        # Cleanup Windows threads
        if not salt.utils.is_windows():
            return
        for thread in self.win_proc:
            if not thread.is_alive():
                thread.join()
                try:
                    self.win_proc.remove(thread)
                    del thread
                except (ValueError, NameError):
                    pass

    # Main Minion Tune In
    def tune_in(self, start=True):
        '''
        Lock onto the publisher. This is the main event loop for the minion
        :rtype : None
        '''
        self._pre_tune()

        # Properly exit if a SIGTERM is signalled
        signal.signal(signal.SIGTERM, self.clean_die)

        # start up the event publisher, so we can see events during startup
        self.event_publisher = salt.utils.event.AsyncEventPublisher(
            self.opts,
            self.handle_event,
            io_loop=self.io_loop,
        )

        log.debug('Minion {0!r} trying to tune in'.format(self.opts['id']))

        if start:
            self.sync_connect_master()

        self._fire_master_minion_start()
        log.info('Minion is ready to receive requests!')

        # Make sure to gracefully handle SIGUSR1
        enable_sigusr1_handler()

        # Make sure to gracefully handle CTRL_LOGOFF_EVENT
        salt.utils.enable_ctrl_logoff_handler()

        # On first startup execute a state run if configured to do so
        self._state_run()

        loop_interval = self.opts['loop_interval']

        try:
            if self.opts['grains_refresh_every']:  # If exists and is not zero. In minutes, not seconds!
                if self.opts['grains_refresh_every'] > 1:
                    log.debug(
                        'Enabling the grains refresher. Will run every {0} minutes.'.format(
                            self.opts['grains_refresh_every'])
                    )
                else:  # Clean up minute vs. minutes in log message
                    log.debug(
                        'Enabling the grains refresher. Will run every {0} minute.'.format(
                            self.opts['grains_refresh_every'])

                    )
                self._refresh_grains_watcher(
                    abs(self.opts['grains_refresh_every'])
                )
        except Exception as exc:
            log.error(
                'Exception occurred in attempt to initialize grain refresh routine during minion tune-in: {0}'.format(
                    exc)
            )

        self.periodic_callbacks = {}
        # schedule the stuff that runs every interval
        ping_interval = self.opts.get('ping_interval', 0) * 60
        if ping_interval > 0:
            def ping_master():
                self._fire_master('ping', 'minion_ping')
            self.periodic_callbacks['ping'] = tornado.ioloop.PeriodicCallback(ping_master, ping_interval * 1000, io_loop=self.io_loop)

        self.periodic_callbacks['cleanup'] = tornado.ioloop.PeriodicCallback(self._fallback_cleanups, loop_interval * 1000, io_loop=self.io_loop)

        def handle_beacons():
            # Process Beacons
            try:
                beacons = self.process_beacons(self.functions)
            except Exception:
                log.critical('The beacon errored: ', exc_info=True)
            if beacons:
                self._fire_master(events=beacons)
        self.periodic_callbacks['beacons'] = tornado.ioloop.PeriodicCallback(handle_beacons, loop_interval * 1000, io_loop=self.io_loop)

        # TODO: actually listen to the return and change period
        def handle_schedule():
            self.process_schedule(self, loop_interval)
        self.periodic_callbacks['schedule'] = tornado.ioloop.PeriodicCallback(handle_schedule, 1000, io_loop=self.io_loop)

        # start all the other callbacks
        for periodic_cb in six.itervalues(self.periodic_callbacks):
            periodic_cb.start()

        # add handler to subscriber
        self.pub_channel.on_recv(self._handle_payload)

        if start:
            self.io_loop.start()

    def _handle_payload(self, payload):
        if payload is not None and self._target_load(payload['load']):
            self._handle_decoded_payload(payload['load'])

    def _target_load(self, load):
        # Verify that the publication is valid
        if 'tgt' not in load or 'jid' not in load or 'fun' not in load \
           or 'arg' not in load:
            return False
        # Verify that the publication applies to this minion

        # It's important to note that the master does some pre-processing
        # to determine which minions to send a request to. So for example,
        # a "salt -G 'grain_key:grain_val' test.ping" will invoke some
        # pre-processing on the master and this minion should not see the
        # publication if the master does not determine that it should.

        if 'tgt_type' in load:
            match_func = getattr(self.matcher,
                                 '{0}_match'.format(load['tgt_type']), None)
            if match_func is None:
                return False
            if load['tgt_type'] in ('grain', 'grain_pcre', 'pillar'):
                delimiter = load.get('delimiter', DEFAULT_TARGET_DELIM)
                if not match_func(load['tgt'], delimiter=delimiter):
                    return False
            elif not match_func(load['tgt']):
                return False
        else:
            if not self.matcher.glob_match(load['tgt']):
                return False

        return True

    def destroy(self):
        '''
        Tear down the minion
        '''
        self._running = False
        if hasattr(self, 'pub_channel'):
            self.pub_channel.on_recv(None)
            del self.pub_channel
        if hasattr(self, 'periodic_callbacks'):
            for cb in six.itervalues(self.periodic_callbacks):
                cb.stop()

    def __del__(self):
        self.destroy()


class Syndic(Minion):
    '''
    Make a Syndic minion, this minion will use the minion keys on the
    master to authenticate with a higher level master.
    '''
    def __init__(self, opts, **kwargs):
        self._syndic_interface = opts.get('interface')
        self._syndic = True
        # force auth_safemode True because Syndic don't support autorestart
        opts['auth_safemode'] = True
        opts['loop_interval'] = 1
        super(Syndic, self).__init__(opts, **kwargs)
        self.mminion = salt.minion.MasterMinion(opts)
        self.jid_forward_cache = set()

    def _handle_decoded_payload(self, data):
        '''
        Override this method if you wish to handle the decoded data
        differently.
        '''
        # TODO: even do this??
        data['to'] = int(data.get('to', self.opts['timeout'])) - 1
        # Only forward the command if it didn't originate from ourselves
        if data.get('master_id', 0) != self.opts.get('master_id', 1):
            self.syndic_cmd(data)

    def syndic_cmd(self, data):
        '''
        Take the now clear load and forward it on to the client cmd
        '''
        # Set up default tgt_type
        if 'tgt_type' not in data:
            data['tgt_type'] = 'glob'
        kwargs = {}

        # optionally add a few fields to the publish data
        for field in ('master_id',  # which master the job came from
                      'user',  # which user ran the job
                      ):
            if field in data:
                kwargs[field] = data[field]

        try:
            # Send out the publication
            self.local.pub(data['tgt'],
                           data['fun'],
                           data['arg'],
                           data['tgt_type'],
                           data['ret'],
                           data['jid'],
                           data['to'],
                           **kwargs)
        except Exception as exc:
            log.warning('Unable to forward pub data: {0}'.format(exc))

    def _fire_master_syndic_start(self):
        # Send an event to the master that the minion is live
        self._fire_master(
            'Syndic {0} started at {1}'.format(
            self.opts['id'],
            time.asctime()
            ),
            'syndic_start'
        )
        self._fire_master(
            'Syndic {0} started at {1}'.format(
            self.opts['id'],
            time.asctime()
            ),
            tagify([self.opts['id'], 'start'], 'syndic'),
        )

    # Syndic Tune In
    def tune_in(self, start=True):
        '''
        Lock onto the publisher. This is the main event loop for the syndic
        '''
        signal.signal(signal.SIGTERM, self.clean_die)
        log.debug('Syndic {0!r} trying to tune in'.format(self.opts['id']))

        if start:
            self.sync_connect_master()

        # Instantiate the local client
        self.local = salt.client.get_local_client(self.opts['_minion_conf_file'])
        self.local.event.subscribe('')
        self.local.opts['interface'] = self._syndic_interface

        # add handler to subscriber
        self.pub_channel.on_recv(self._process_cmd_socket)

        # register the event sub to the poller
        self._reset_event_aggregation()
        self.local_event_stream = zmq.eventloop.zmqstream.ZMQStream(self.local.event.sub, io_loop=self.io_loop)
        self.local_event_stream.on_recv(self._process_event)

        # forward events every syndic_event_forward_timeout
        self.forward_events = tornado.ioloop.PeriodicCallback(self._forward_events,
                                                              self.opts['syndic_event_forward_timeout'] * 1000,
                                                              io_loop=self.io_loop)
        self.forward_events.start()

        # Send an event to the master that the minion is live
        self._fire_master_syndic_start()

        # Make sure to gracefully handle SIGUSR1
        enable_sigusr1_handler()

        if start:
            self.io_loop.start()

    # TODO: clean up docs
    def tune_in_no_block(self):
        '''
        Executes the tune_in sequence but omits extra logging and the
        management of the event bus assuming that these are handled outside
        the tune_in sequence
        '''
        # Instantiate the local client
        self.local = salt.client.get_local_client(self.opts['_minion_conf_file'])

        # add handler to subscriber
        self.pub_channel.on_recv(self._process_cmd_socket)

    def _process_cmd_socket(self, payload):
        if payload is not None:
            log.trace('Handling payload')
            self._handle_decoded_payload(payload['load'])

    def _reset_event_aggregation(self):
        self.jids = {}
        self.raw_events = []

    def _process_event(self, raw):
        # TODO: cleanup: Move down into event class
        raw = raw[0]
        mtag, data = self.local.event.unpack(raw, self.local.event.serial)
        event = {'data': data, 'tag': mtag}
        log.trace('Got event {0}'.format(event['tag']))
        tag_parts = event['tag'].split('/')
        if len(tag_parts) >= 4 and tag_parts[1] == 'job' and \
            salt.utils.jid.is_jid(tag_parts[2]) and tag_parts[3] == 'ret' and \
            'return' in event['data']:
            if 'jid' not in event['data']:
                # Not a job return
                return
            jdict = self.jids.setdefault(event['tag'], {})
            if not jdict:
                jdict['__fun__'] = event['data'].get('fun')
                jdict['__jid__'] = event['data']['jid']
                jdict['__load__'] = {}
                fstr = '{0}.get_load'.format(self.opts['master_job_cache'])
                # Only need to forward each load once. Don't hit the disk
                # for every minion return!
                if event['data']['jid'] not in self.jid_forward_cache:
                    jdict['__load__'].update(
                        self.mminion.returners[fstr](event['data']['jid'])
                        )
                    self.jid_forward_cache.add(event['data']['jid'])
                    if len(self.jid_forward_cache) > self.opts['syndic_jid_forward_cache_hwm']:
                        # Pop the oldest jid from the cache
                        tmp = sorted(list(self.jid_forward_cache))
                        tmp.pop(0)
                        self.jid_forward_cache = set(tmp)
            if 'master_id' in event['data']:
                # __'s to make sure it doesn't print out on the master cli
                jdict['__master_id__'] = event['data']['master_id']
            jdict[event['data']['id']] = event['data']['return']
        else:
            # Add generic event aggregation here
            if 'retcode' not in event['data']:
                self.raw_events.append(event)

    def _forward_events(self):
        log.trace('Forwarding events')
        if self.raw_events:
            self._fire_master(events=self.raw_events,
                              pretag=tagify(self.opts['id'], base='syndic'),
                              )
        for jid in self.jids:
            self._return_pub(self.jids[jid],
                             '_syndic_return',
                             timeout=self._return_retry_timer())
        self._reset_event_aggregation()

    def destroy(self):
        '''
        Tear down the syndic minion
        '''
        # We borrowed the local clients poller so give it back before
        # it's destroyed. Reset the local poller reference.
        super(Syndic, self).destroy()
        if hasattr(self, 'local'):
            del self.local

        if hasattr(self, 'forward_events'):
            self.forward_events.stop()


# TODO: consolidate syndic classes together?
# need a way of knowing if the syndic connection is busted
class MultiSyndic(MinionBase):
    '''
    Make a MultiSyndic minion, this minion will handle relaying jobs and returns from
    all minions connected to it to the list of masters it is connected to.

    Modes (controlled by `syndic_mode`:
        sync: This mode will synchronize all events and publishes from higher level masters
        cluster: This mode will only sync job publishes and returns

    Note: jobs will be returned best-effort to the requesting master. This also means
    (since we are using zmq) that if a job was fired and the master disconnects
    between the publish and return, that the return will end up in a zmq buffer
    in this Syndic headed to that original master.

    In addition, since these classes all seem to use a mix of blocking and non-blocking
    calls (with varying timeouts along the way) this daemon does not handle failure well,
    it will (under most circumstances) stall the daemon for ~15s trying to forward events
    to the down master
    '''
    # time to connect to upstream master
    SYNDIC_CONNECT_TIMEOUT = 5
    SYNDIC_EVENT_TIMEOUT = 5

    def __init__(self, opts, io_loop=None):
        opts['loop_interval'] = 1
        super(MultiSyndic, self).__init__(opts)
        self.mminion = salt.minion.MasterMinion(opts)
        # sync (old behavior), cluster (only returns and publishes)
        self.syndic_mode = self.opts.get('syndic_mode', 'sync')

        self.auth_wait = self.opts['acceptance_wait_time']
        self.max_auth_wait = self.opts['acceptance_wait_time_max']

        self._has_master = threading.Event()
        self.jid_forward_cache = set()

        if io_loop is None:
            self.io_loop = zmq.eventloop.ioloop.ZMQIOLoop()
        else:
            self.io_loop = io_loop
        self.io_loop.install()

    def _spawn_syndics(self):
        '''
        Spawn all the coroutines which will sign in the syndics
        '''
        self._syndics = {}  # mapping of opts['master'] -> syndic
        for master in set(self.opts['master']):
            s_opts = copy.copy(self.opts)
            s_opts['master'] = master
            self._syndics[master] = self._connect_syndic(s_opts)

    @tornado.gen.coroutine
    def _connect_syndic(self, opts):
        '''
        Create a syndic, and asynchronously connect it to a master
        '''
        last = 0  # never have we signed in
        auth_wait = opts['acceptance_wait_time']
        while True:
            log.debug('Syndic attempting to connect to {0}'.format(opts['master']))
            try:
                syndic = Syndic(opts,
                                timeout=self.SYNDIC_CONNECT_TIMEOUT,
                                safe=False,
                                io_loop=self.io_loop,
                                )
                yield syndic.connect_master()
                # set up the syndic to handle publishes (specifically not event forwarding)
                syndic.tune_in_no_block()
                log.info('Syndic successfully connected to {0}'.format(opts['master']))
                break
            except SaltClientError as exc:
                log.error('Error while bringing up syndic for multi-syndic. Is master at {0} responding?'.format(opts['master']))
                last = time.time()
                if auth_wait < self.max_auth_wait:
                    auth_wait += self.auth_wait
                yield tornado.gen.sleep(auth_wait)  # TODO: log?
            except KeyboardInterrupt:
                raise
            except:  # pylint: disable=W0702
                log.critical('Unexpected error while connecting to {0}'.format(opts['master']), exc_info=True)

        raise tornado.gen.Return(syndic)

    def _mark_master_dead(self, master):
        '''
        Mark a master as dead. This will start the sign-in routine
        '''
        # if its connected, mark it dead
        if self._syndics[master].done():
            syndic = self._syndics.result()
            syndic.destroy()
            self._syndics[master] = self._connect_syndic(syndic.opts)
        else:
            log.info('Attempting to mark {0} as dead, although it is already marked dead'.format(master))  # TODO: debug?

    def _call_syndic(self, func, args=(), kwargs=None, master_id=None):
        '''
        Wrapper to call a given func on a syndic, best effort to get the one you asked for
        '''
        if kwargs is None:
            kwargs = {}
        for master, syndic_future in self.iter_master_options(master_id):
            if not syndic_future.done() or syndic_future.exception():
                log.error('Unable to call {0} on {1}, that syndic is not connected'.format(func, master_id))
                continue

            try:
                getattr(syndic_future.result(), func)(*args, **kwargs)
                return
            except SaltClientError:
                log.error('Unable to call {0} on {1}, trying another...'.format(func, master_id))
                self._mark_master_dead(master)
                continue
        log.critical('Unable to call {0} on any masters!'.format(func))

    def iter_master_options(self, master_id=None):
        '''
        Iterate (in order) over your options for master
        '''
        masters = list(self._syndics.keys())
        shuffle(masters)
        if master_id not in self._syndics:
            master_id = masters.pop(0)
        else:
            masters.remove(master_id)

        while True:
            yield master_id, self._syndics[master_id]
            if len(masters) == 0:
                break
            master_id = masters.pop(0)

    def _reset_event_aggregation(self):
        self.jids = {}
        self.raw_events = []

    # Syndic Tune In
    def tune_in(self):
        '''
        Lock onto the publisher. This is the main event loop for the syndic
        '''
        self._spawn_syndics()
        # Instantiate the local client
        self.local = salt.client.get_local_client(self.opts['_minion_conf_file'])
        self.local.event.subscribe('')

        log.debug('MultiSyndic {0!r} trying to tune in'.format(self.opts['id']))

        # register the event sub to the poller
        self._reset_event_aggregation()
        self.local_event_stream = zmq.eventloop.zmqstream.ZMQStream(self.local.event.sub, io_loop=self.io_loop)
        self.local_event_stream.on_recv(self._process_event)

        # forward events every syndic_event_forward_timeout
        self.forward_events = tornado.ioloop.PeriodicCallback(self._forward_events,
                                                              self.opts['syndic_event_forward_timeout'] * 1000,
                                                              io_loop=self.io_loop)
        self.forward_events.start()

        # Make sure to gracefully handle SIGUSR1
        enable_sigusr1_handler()

        self.io_loop.start()

    def _process_event(self, raw):
        # TODO: cleanup: Move down into event class
        raw = raw[0]
        mtag, data = self.local.event.unpack(raw, self.local.event.serial)
        event = {'data': data, 'tag': mtag}
        log.trace('Got event {0}'.format(event['tag']))

        tag_parts = event['tag'].split('/')
        if len(tag_parts) >= 4 and tag_parts[1] == 'job' and \
            salt.utils.jid.is_jid(tag_parts[2]) and tag_parts[3] == 'ret' and \
            'return' in event['data']:
            if 'jid' not in event['data']:
                # Not a job return
                return
            if self.syndic_mode == 'cluster' and event['data'].get('master_id', 0) == self.opts.get('master_id', 1):
                log.debug('Return received with matching master_id, not forwarding')
                return

            jdict = self.jids.setdefault(event['tag'], {})
            if not jdict:
                jdict['__fun__'] = event['data'].get('fun')
                jdict['__jid__'] = event['data']['jid']
                jdict['__load__'] = {}
                fstr = '{0}.get_load'.format(self.opts['master_job_cache'])
                # Only need to forward each load once. Don't hit the disk
                # for every minion return!
                if event['data']['jid'] not in self.jid_forward_cache:
                    jdict['__load__'].update(
                        self.mminion.returners[fstr](event['data']['jid'])
                        )
                    self.jid_forward_cache.add(event['data']['jid'])
                    if len(self.jid_forward_cache) > self.opts['syndic_jid_forward_cache_hwm']:
                        # Pop the oldest jid from the cache
                        tmp = sorted(list(self.jid_forward_cache))
                        tmp.pop(0)
                        self.jid_forward_cache = set(tmp)
            if 'master_id' in event['data']:
                # __'s to make sure it doesn't print out on the master cli
                jdict['__master_id__'] = event['data']['master_id']
            jdict[event['data']['id']] = event['data']['return']
        else:
            # TODO: config to forward these? If so we'll have to keep track of who
            # has seen them
            # if we are the top level masters-- don't forward all the minion events
            if self.syndic_mode == 'sync':
                # Add generic event aggregation here
                if 'retcode' not in event['data']:
                    self.raw_events.append(event)

    def _forward_events(self):
        log.trace('Forwarding events')
        if self.raw_events:
            self._call_syndic('_fire_master',
                              kwargs={'events': self.raw_events,
                                      'pretag': tagify(self.opts['id'], base='syndic'),
                                      'timeout': self.SYNDIC_EVENT_TIMEOUT,
                                      },
                              )
        for jid, jid_ret in self.jids.items():
            self._call_syndic('_return_pub',
                              args=(jid_ret, '_syndic_return'),
                              kwargs={'timeout': self.SYNDIC_EVENT_TIMEOUT},
                              master_id=jid_ret.get('__master_id__'),
                              )

        self._reset_event_aggregation()


class Matcher(object):
    '''
    Use to return the value for matching calls from the master
    '''
    def __init__(self, opts, functions=None):
        self.opts = opts
        self.functions = functions

    def confirm_top(self, match, data, nodegroups=None):
        '''
        Takes the data passed to a top file environment and determines if the
        data matches this minion
        '''
        matcher = 'compound'
        if not data:
            log.error('Received bad data when setting the match from the top '
                      'file')
            return False
        for item in data:
            if isinstance(item, dict):
                if 'match' in item:
                    matcher = item['match']
        if hasattr(self, matcher + '_match'):
            funcname = '{0}_match'.format(matcher)
            if matcher == 'nodegroup':
                return getattr(self, funcname)(match, nodegroups)
            return getattr(self, funcname)(match)
        else:
            log.error('Attempting to match with unknown matcher: {0}'.format(
                matcher
            ))
            return False

    def glob_match(self, tgt):
        '''
        Returns true if the passed glob matches the id
        '''
        if not isinstance(tgt, six.string_types):
            return False

        return fnmatch.fnmatch(self.opts['id'], tgt)

    def pcre_match(self, tgt):
        '''
        Returns true if the passed pcre regex matches
        '''
        return bool(re.match(tgt, self.opts['id']))

    def list_match(self, tgt):
        '''
        Determines if this host is on the list
        '''
        if isinstance(tgt, six.string_types):
            tgt = tgt.split(',')
        return bool(self.opts['id'] in tgt)

    def grain_match(self, tgt, delimiter=DEFAULT_TARGET_DELIM):
        '''
        Reads in the grains glob match
        '''
        log.debug('grains target: {0}'.format(tgt))
        if delimiter not in tgt:
            log.error('Got insufficient arguments for grains match '
                      'statement from master')
            return False
        return salt.utils.subdict_match(
            self.opts['grains'], tgt, delimiter=delimiter
        )

    def grain_pcre_match(self, tgt, delimiter=DEFAULT_TARGET_DELIM):
        '''
        Matches a grain based on regex
        '''
        log.debug('grains pcre target: {0}'.format(tgt))
        if delimiter not in tgt:
            log.error('Got insufficient arguments for grains pcre match '
                      'statement from master')
            return False
        return salt.utils.subdict_match(self.opts['grains'], tgt,
                                        delimiter=delimiter, regex_match=True)

    def data_match(self, tgt):
        '''
        Match based on the local data store on the minion
        '''
        if self.functions is None:
            utils = salt.loader.utils(self.opts)
            self.functions = salt.loader.minion_mods(self.opts, utils=utils)
        comps = tgt.split(':')
        if len(comps) < 2:
            return False
        val = self.functions['data.getval'](comps[0])
        if val is None:
            # The value is not defined
            return False
        if isinstance(val, list):
            # We are matching a single component to a single list member
            for member in val:
                if fnmatch.fnmatch(str(member).lower(), comps[1].lower()):
                    return True
            return False
        if isinstance(val, dict):
            if comps[1] in val:
                return True
            return False
        return bool(fnmatch.fnmatch(
            val,
            comps[1],
        ))

    def pillar_match(self, tgt, delimiter=DEFAULT_TARGET_DELIM):
        '''
        Reads in the pillar glob match
        '''
        log.debug('pillar target: {0}'.format(tgt))
        if delimiter not in tgt:
            log.error('Got insufficient arguments for pillar match '
                      'statement from master')
            return False
        return salt.utils.subdict_match(
            self.opts['pillar'], tgt, delimiter=delimiter
        )

    def pillar_pcre_match(self, tgt, delimiter=DEFAULT_TARGET_DELIM):
        '''
        Reads in the pillar pcre match
        '''
        log.debug('pillar PCRE target: {0}'.format(tgt))
        if delimiter not in tgt:
            log.error('Got insufficient arguments for pillar PCRE match '
                      'statement from master')
            return False
        return salt.utils.subdict_match(
            self.opts['pillar'], tgt, delimiter=delimiter, regex_match=True
        )

    def pillar_exact_match(self, tgt, delimiter=':'):
        '''
        Reads in the pillar match, no globbing, no PCRE
        '''
        log.debug('pillar target: {0}'.format(tgt))
        if delimiter not in tgt:
            log.error('Got insufficient arguments for pillar match '
                      'statement from master')
            return False
        return salt.utils.subdict_match(self.opts['pillar'],
                                        tgt,
                                        delimiter=delimiter,
                                        exact_match=True)

    def ipcidr_match(self, tgt):
        '''
        Matches based on IP address or CIDR notation
        '''

        try:
            tgt = ipaddress.ip_network(tgt)
            # Target is a network
            proto = 'ipv{0}'.format(tgt.version)
            if proto not in self.opts['grains']:
                return False
            else:
                return salt.utils.network.in_subnet(tgt, self.opts['grains'][proto])
        except:  # pylint: disable=bare-except
            try:
               # Target should be an address
                proto = 'ipv{0}'.format(ipaddress.ip_address(tgt).version)
                if proto not in self.opts['grains']:
                    return False
                else:
                    return tgt in self.opts['grains'][proto]
            except:  # pylint: disable=bare-except
                log.error('Invalid IP/CIDR target {0}"'.format(tgt))
                return False

    def range_match(self, tgt):
        '''
        Matches based on range cluster
        '''
        if HAS_RANGE:
            range_ = seco.range.Range(self.opts['range_server'])
            try:
                return self.opts['grains']['fqdn'] in range_.expand(tgt)
            except seco.range.RangeException as exc:
                log.debug('Range exception in compound match: {0}'.format(exc))
                return False
        return False

    def compound_match(self, tgt):
        '''
        Runs the compound target check
        '''
        if not isinstance(tgt, six.string_types) and not isinstance(tgt, (list, tuple)):
            log.error('Compound target received that is neither string, list nor tuple')
            return False
        log.debug('compound_match: {0} ? {1}'.format(self.opts['id'], tgt))
        ref = {'G': 'grain',
               'P': 'grain_pcre',
               'I': 'pillar',
               'J': 'pillar_pcre',
               'L': 'list',
               'N': None,      # Nodegroups should already be expanded
               'S': 'ipcidr',
               'E': 'pcre'}
        if HAS_RANGE:
            ref['R'] = 'range'

        results = []
        opers = ['and', 'or', 'not', '(', ')']

        if isinstance(tgt, six.string_types):
            words = tgt.split()
        else:
            words = tgt

        for word in words:
            target_info = salt.utils.minions.parse_target(word)

            # Easy check first
            if word in opers:
                if results:
                    if results[-1] == '(' and word in ('and', 'or'):
                        log.error('Invalid beginning operator after "(": {0}'.format(word))
                        return False
                    if word == 'not':
                        if not results[-1] in ('and', 'or', '('):
                            results.append('and')
                    results.append(word)
                else:
                    # seq start with binary oper, fail
                    if word not in ['(', 'not']:
                        log.error('Invalid beginning operator: {0}'.format(word))
                        return False
                    results.append(word)

            elif target_info and target_info['engine']:
                if 'N' == target_info['engine']:
                    # Nodegroups should already be expanded/resolved to other engines
                    log.error('Detected nodegroup expansion failure of "{0}"'.format(word))
                    return False
                engine = ref.get(target_info['engine'])
                if not engine:
                    # If an unknown engine is called at any time, fail out
                    log.error('Unrecognized target engine "{0}" for'
                              ' target expression "{1}"'.format(
                                  target_info['engine'],
                                  word,
                                )
                        )
                    return False

                engine_args = [target_info['pattern']]
                engine_kwargs = {}
                if target_info['delimiter']:
                    engine_kwargs['delimiter'] = target_info['delimiter']

                results.append(
                    str(getattr(self, '{0}_match'.format(engine))(*engine_args, **engine_kwargs))
                )

            else:
                # The match is not explicitly defined, evaluate it as a glob
                results.append(str(self.glob_match(word)))

        results = ' '.join(results)
        log.debug('compound_match {0} ? "{1}" => "{2}"'.format(self.opts['id'], tgt, results))
        try:
            return eval(results)  # pylint: disable=W0123
        except Exception:
            log.error('Invalid compound target: {0} for results: {1}'.format(tgt, results))
            return False
        return False

    def nodegroup_match(self, tgt, nodegroups):
        '''
        This is a compatibility matcher and is NOT called when using
        nodegroups for remote execution, but is called when the nodegroups
        matcher is used in states
        '''
        if tgt in nodegroups:
            return self.compound_match(
                salt.utils.minions.nodegroup_comp(tgt, nodegroups)
            )
        return False


class ProxyMinion(Minion):
    '''
    This class instantiates a 'proxy' minion--a minion that does not manipulate
    the host it runs on, but instead manipulates a device that cannot run a minion.
    '''

    # TODO: better name...
    @tornado.gen.coroutine
    def _post_master_init(self, master):
        '''
        Function to finish init after connecting to a master

        This is primarily loading modules, pillars, etc. (since they need
        to know which master they connected to)
        '''
        log.debug("subclassed _post_master_init")

        self.opts['master'] = master

        self.opts['pillar'] = yield salt.pillar.get_async_pillar(
            self.opts,
            self.opts['grains'],
            self.opts['id'],
            self.opts['environment'],
            pillarenv=self.opts.get('pillarenv'),
        ).compile_pillar()

        if 'proxy' not in self.opts['pillar']:
            log.error('No proxy key found in pillar for id '+self.opts['id']+'.')
            log.error('Check your pillar configuration and contents.  Salt-proxy aborted.')
            self._running = False
            raise SaltSystemExit(code=-1)

        fq_proxyname = self.opts['pillar']['proxy']['proxytype']
        self.opts['proxy'] = self.opts['pillar']['proxy']

        # Need to load the modules so they get all the dunder variables
        self.functions, self.returners, self.function_errors = self._load_modules()

        # we can then sync any proxymodules down from the master
        self.functions['saltutil.sync_proxymodules'](saltenv='base')

        # Then load the proxy module
        self.proxy = salt.loader.proxy(self.opts)

        # And re-load the modules so the __proxy__ variable gets injected
        self.functions, self.returners, self.function_errors = self._load_modules(proxy=self.proxy)
        self.functions.pack['__proxy__'] = self.proxy
        self.proxy.pack['__salt__'] = self.functions
        self.proxy.pack['__ret__'] = self.returners

        if ('{0}.init'.format(fq_proxyname) not in self.proxy
            or '{0}.shutdown'.format(fq_proxyname) not in self.proxy):
            log.error('Proxymodule {0} is missing an init() or a shutdown() or both.'.format(fq_proxyname))
            log.error('Check your proxymodule.  Salt-proxy aborted.')
            self._running = False
            raise SaltSystemExit(code=-1)

        proxy_init_fn = self.proxy[fq_proxyname+'.init']
        proxy_init_fn(self.opts)
        self.opts['grains'] = salt.loader.grains(self.opts)

        # Check config 'add_proxymodule_to_opts'  Remove this in Boron.
        if self.opts['add_proxymodule_to_opts']:
            self.opts['proxymodule'] = self.proxy

        self.serial = salt.payload.Serial(self.opts)
        self.mod_opts = self._prep_mod_opts()
        self.matcher = Matcher(self.opts, self.functions)
        self.beacons = salt.beacons.Beacon(self.opts, self.functions)
        uid = salt.utils.get_uid(user=self.opts.get('user', None))
        self.proc_dir = get_proc_dir(self.opts['cachedir'], uid=uid)

        self.schedule = salt.utils.schedule.Schedule(
            self.opts,
            self.functions,
            self.returners)

        # add default scheduling jobs to the minions scheduler
        if 'mine.update' in self.functions:
            log.info('Added mine.update to scheduler')
            self.schedule.add_job({
                '__mine_interval':
                    {
                        'function': 'mine.update',
                        'minutes': self.opts['mine_interval'],
                        'jid_include': True,
                        'maxrunning': 2
                    }
            }, persist=True)

        # add master_alive job if enabled
        if self.opts['master_alive_interval'] > 0:
            self.schedule.add_job({
                '__master_alive':
                    {
                        'function': 'status.master',
                        'seconds': self.opts['master_alive_interval'],
                        'jid_include': True,
                        'maxrunning': 1,
                        'kwargs': {'master': self.opts['master'],
                                   'connected': True}
                    }
            }, persist=True)

        self.grains_cache = self.opts['grains']<|MERGE_RESOLUTION|>--- conflicted
+++ resolved
@@ -799,11 +799,7 @@
         just return the value of the return_retry_timer.
         '''
         msg = 'Minion return retry timer set to {0} seconds'
-<<<<<<< HEAD
-        if self.opts.get('return_retry_random'):
-=======
-        if self.opts['return_retry_timer_max']:
->>>>>>> 604a7b41
+        if self.opts.get('return_retry_timer_max'):
             try:
                 random_retry = randint(self.opts['return_retry_timer'], self.opts['return_retry_timer_max'])
                 log.debug(msg.format(random_retry) + ' (randomized)')
