--- conflicted
+++ resolved
@@ -387,33 +387,6 @@
             for root, dirs, files in os.walk(
                     path,
                     followlinks=__opts__['fileserver_followsymlinks']):
-<<<<<<< HEAD
-                # Don't walk any directories that match file_ignore_regex or glob
-                dirs[:] = [d for d in dirs if not salt.fileserver.is_file_ignored(__opts__, d)]
-
-                dir_rel_fn = os.path.relpath(root, path)
-                if __opts__.get('file_client', 'remote') == 'local' and os.path.sep == "\\":
-                    dir_rel_fn = dir_rel_fn.replace('\\', '/')
-                ret['dirs'].append(dir_rel_fn)
-                if len(dirs) == 0 and len(files) == 0:
-                    if dir_rel_fn not in ('.', '..') \
-                            and not salt.fileserver.is_file_ignored(__opts__, dir_rel_fn):
-                        ret['empty_dirs'].append(dir_rel_fn)
-                for fname in files:
-                    is_link = os.path.islink(os.path.join(root, fname))
-                    if is_link:
-                        ret['links'].append(fname)
-                    if __opts__['fileserver_ignoresymlinks'] and is_link:
-                        continue
-                    rel_fn = os.path.relpath(
-                                os.path.join(root, fname),
-                                path
-                            )
-                    if not salt.fileserver.is_file_ignored(__opts__, rel_fn):
-                        if __opts__.get('file_client', 'remote') == 'local' and os.path.sep == "\\":
-                            rel_fn = rel_fn.replace('\\', '/')
-                        ret['files'].append(rel_fn)
-=======
                 _add_to(ret['dirs'], path, root, dirs)
                 _add_to(ret['files'], path, root, files)
 
@@ -421,7 +394,6 @@
         ret['dirs'] = sorted(ret['dirs'])
         ret['empty_dirs'] = sorted(ret['empty_dirs'])
 
->>>>>>> 4ff13acf
         if save_cache:
             try:
                 salt.fileserver.write_file_list_cache(
@@ -473,33 +445,6 @@
     ret = {}
     if load['saltenv'] not in __opts__['file_roots']:
         return ret
-<<<<<<< HEAD
-    for path in __opts__['file_roots'][load['saltenv']]:
-        try:
-            prefix = load['prefix'].strip('/')
-        except KeyError:
-            prefix = ''
-        # Adopting rsync functionality here and stopping at any encounter of a symlink
-        for root, dirs, files in os.walk(os.path.join(path, prefix), followlinks=False):
-            # Don't walk any directories that match file_ignore_regex or glob
-            dirs[:] = [d for d in dirs if not salt.fileserver.is_file_ignored(__opts__, d)]
-            for fname in files:
-                if not os.path.islink(os.path.join(root, fname)):
-                    continue
-                rel_fn = os.path.relpath(
-                            os.path.join(root, fname),
-                            path
-                        )
-                if not salt.fileserver.is_file_ignored(__opts__, rel_fn):
-                    ret[rel_fn] = os.readlink(os.path.join(root, fname))
-            for dname in dirs:
-                if os.path.islink(os.path.join(root, dname)):
-                    ret[os.path.relpath(os.path.join(root,
-                                                     dname),
-                                        path)] = os.readlink(os.path.join(root,
-                                                                          dname))
-    return ret
-=======
 
     if 'prefix' in load:
         prefix = load['prefix'].strip('/')
@@ -509,5 +454,4 @@
     symlinks = _file_lists(load, 'links')
     return dict([(key, val)
                  for key, val in six.iteritems(symlinks)
-                 if key.startswith(prefix)])
->>>>>>> 4ff13acf
+                 if key.startswith(prefix)])