--- conflicted
+++ resolved
@@ -740,13 +740,8 @@
                     raise DistutilsArgError(
                         'The \'--salt-{0}\' setting was passed as a global option '
                         'and as an option to the install command. Please only pass '
-<<<<<<< HEAD
-                        'one of them, preferrably the global option since the other '
+                        'one of them, preferably the global option since the other '
                         'is now deprecated and will be removed in Salt Carbon.'.format(
-=======
-                        'one of them, preferably the global option since the other '
-                        'is now deprecated and will be removed in Salt Boron.'.format(
->>>>>>> b831e0a8
                             optname.replace('_', '-')
                         )
                     )
